import {
  Home,
  Network,
  // Vibrate,
  ArrowUpCircleIcon,
  HelpCircleIcon,
  SettingsIcon,
  Vibrate,
  ListCheckIcon,
} from "lucide-react";

import {
  Sidebar,
  SidebarContent,
  SidebarFooter,
  SidebarHeader,
  SidebarMenu,
  SidebarMenuButton,
  SidebarMenuItem,
} from "@/components/ui/sidebar";
import { NavUser } from "./nav-user";
import { NavMain } from "./nav-main";
import { NavSecondary } from "./nav-secondary";
import { useAuthStore } from "@/store/auth";
import { VERSION } from "../version";
<<<<<<< HEAD
import { useLocalizedTranslation } from "@/hooks/useTranslation";
import { LanguageSelector } from "./LanguageSelector";
=======

const data = {
  user: {
    name: "shadcn",
    email: "m@example.com",
    avatar: "/avatars/shadcn.jpg",
  },
  navMain: [
    {
      title: "Monitors",
      url: "/monitors",
      icon: Home,
    },
    {
      title: "Maintenances",
      url: "/maintenances",
      icon: SettingsIcon,
    },
    {
      title: "Status pages",
      url: "/status-pages",
      icon: ListCheckIcon,
    },
    {
      title: "Proxies",
      url: "/proxies",
      icon: Network,
    },
    {
      title: "Notification channels",
      url: "/notification-channels",
      icon: Vibrate,
    },
  ],
  navSecondary: [
    {
      title: "Get Help",
      url: "https://peekaping.com/docs",
      icon: HelpCircleIcon,
      target: "_blank",
    },
  ],
};
>>>>>>> 3477cee7

export function AppSidebar(props: React.ComponentProps<typeof Sidebar>) {
  const user = useAuthStore((state) => state.user);
  const { t } = useLocalizedTranslation();

  const data = {
    user: {
      name: "shadcn",
      email: "m@example.com",
      avatar: "/avatars/shadcn.jpg",
    },
    navMain: [
      {
        title: t("navigation.monitors"),
        url: "/monitors",
        icon: Home,
      },
      {
        title: t("navigation.maintenance"),
        url: "/maintenance",
        icon: SettingsIcon,
      },
      {
        title: t("navigation.status_pages"),
        url: "/status-pages",
        icon: ListCheckIcon,
      },
      {
        title: t("navigation.proxies"),
        url: "/proxies",
        icon: Network,
      },
      {
        title: t("navigation.notification_channels"),
        url: "/notification-channels",
        icon: Vibrate,
      },
    ],
    navSecondary: [
      {
        title: "Get Help",
        url: "https://peekaping.com/docs",
        icon: HelpCircleIcon,
        target: "_blank",
      },
    ],
  };

  return (
    <Sidebar collapsible="offcanvas" {...props}>
      <SidebarHeader>
        <SidebarMenu>
          <SidebarMenuItem>
            <SidebarMenuButton
              asChild
              className="data-[slot=sidebar-menu-button]:!p-1.5"
            >
              <a href="/">
                <ArrowUpCircleIcon className="h-5 w-5" />
                <span className="text-base font-semibold">Peekaping</span>
              </a>
            </SidebarMenuButton>
          </SidebarMenuItem>
        </SidebarMenu>
        <div className="px-4 pt-2">
          <LanguageSelector />
        </div>
      </SidebarHeader>

      <SidebarContent>
        <NavMain items={data.navMain} />
        <NavSecondary items={data.navSecondary} className="mt-auto" />
        <div className="text-xs text-muted-foreground w-full mb-2 select-none px-4">
          v{VERSION}
        </div>
      </SidebarContent>

      <SidebarFooter>
        {user && (
          <NavUser
            user={{
              name: user.email!,
              email: user.email!,
            }}
          />
        )}
      </SidebarFooter>
    </Sidebar>
  );
}<|MERGE_RESOLUTION|>--- conflicted
+++ resolved
@@ -23,54 +23,8 @@
 import { NavSecondary } from "./nav-secondary";
 import { useAuthStore } from "@/store/auth";
 import { VERSION } from "../version";
-<<<<<<< HEAD
 import { useLocalizedTranslation } from "@/hooks/useTranslation";
 import { LanguageSelector } from "./LanguageSelector";
-=======
-
-const data = {
-  user: {
-    name: "shadcn",
-    email: "m@example.com",
-    avatar: "/avatars/shadcn.jpg",
-  },
-  navMain: [
-    {
-      title: "Monitors",
-      url: "/monitors",
-      icon: Home,
-    },
-    {
-      title: "Maintenances",
-      url: "/maintenances",
-      icon: SettingsIcon,
-    },
-    {
-      title: "Status pages",
-      url: "/status-pages",
-      icon: ListCheckIcon,
-    },
-    {
-      title: "Proxies",
-      url: "/proxies",
-      icon: Network,
-    },
-    {
-      title: "Notification channels",
-      url: "/notification-channels",
-      icon: Vibrate,
-    },
-  ],
-  navSecondary: [
-    {
-      title: "Get Help",
-      url: "https://peekaping.com/docs",
-      icon: HelpCircleIcon,
-      target: "_blank",
-    },
-  ],
-};
->>>>>>> 3477cee7
 
 export function AppSidebar(props: React.ComponentProps<typeof Sidebar>) {
   const user = useAuthStore((state) => state.user);
@@ -90,7 +44,7 @@
       },
       {
         title: t("navigation.maintenance"),
-        url: "/maintenance",
+        url: "/maintenances",
         icon: SettingsIcon,
       },
       {
@@ -112,7 +66,7 @@
     navSecondary: [
       {
         title: "Get Help",
-        url: "https://peekaping.com/docs",
+        url: "https://docs.peekaping.com",
         icon: HelpCircleIcon,
         target: "_blank",
       },
