import type { HeartbeatModel } from "@/api";
import React, { useEffect, useRef, useState } from "react";
import {
  Tooltip,
  TooltipTrigger,
  TooltipProvider,
  TooltipContent,
} from "./ui/tooltip";
import { useTimezone } from "../context/timezone-context";
import { formatDateToTimezone } from "../lib/formatDateToTimezone";
import { cn } from "@/lib/utils";

type BarHistoryProps = {
  data: HeartbeatModel[];
  segmentWidth?: number;
  gap?: number;
  barHeight?: number;
  borderRadius?: number;
  tooltip?: boolean;
};

const BarHistory: React.FC<BarHistoryProps> = ({
  data,
  segmentWidth = 8,
  gap = 3,
  barHeight = 24,
  borderRadius = 3,
  tooltip = true,
}) => {
  const containerRef = useRef<HTMLDivElement>(null);
  const [visibleCount, setVisibleCount] = useState(0);
  const { timezone } = useTimezone();

  useEffect(() => {
    const updateCount = () => {
      if (containerRef.current) {
        const containerWidth = containerRef.current.offsetWidth;
        // Calculate how many segments can fit in the container
        // Each segment takes segmentWidth + gap space, except the last one which doesn't need gap
        const totalSegmentSpace = segmentWidth + gap;
        const count = Math.max(
          0,
          Math.floor((containerWidth + gap) / totalSegmentSpace)
        );
        setVisibleCount(count);
      }
    };

    updateCount();
    window.addEventListener("resize", updateCount);
    return () => window.removeEventListener("resize", updateCount);
  }, [segmentWidth, gap]);

  const trimmedData = data.slice(-visibleCount);
  const paddedData = Array.from({
    length: Math.max(0, visibleCount - trimmedData.length),
  })
    .fill(null)
    .concat(trimmedData) as (HeartbeatModel | null)[];

  return (
    <div
      ref={containerRef}
      className="w-full relative"
      style={{ height: `${barHeight}px` }}
    >
      <div
        className="absolute inset-0 flex items-center"
        style={{ height: `${barHeight}px`, gap: `${gap}px` }}
      >
        <TooltipProvider>
          {paddedData.map((value, idx) => {
            const prev = idx > 0 ? paddedData[idx - 1] : null;
            return (
              <Tooltip key={idx}>
                <TooltipTrigger asChild>
                  <div
                    className={cn("flex-shrink-0 h-full bg-gray-300", {
                      "bg-green-500": value?.status === 1,
                      "bg-red-500": value?.status === 0 || value?.status === 2,
                      "bg-blue-500": value?.status === 3,
                    })}
                    style={{
                      width: `${segmentWidth}px`,
                      // marginRight: `${idx < paddedData.length - 1 ? gap : 0}px`,
                      borderRadius,
                    }}
                  />
                </TooltipTrigger>

                {value && value.time && tooltip && (
<<<<<<< HEAD
                  <TooltipContent>
                    <p>ID: {value.id}</p>
                    <p>
                      {formatDateToTimezone(value.time, timezone, {
                        second: "2-digit",
                      })}
                    </p>
                    <p>Status: {value.status}</p>
                    <p>Ping: {value.ping} ms</p>
                    <p>Important: {value.important?.toString()}</p>
                    <p>Message: {value.msg}</p>
                    <p>Retries: {value.retries}</p>
                    <p>Down count: {value.down_count}</p>
                    <p>Notified: {value.notified?.toString()}</p>
                    {prev && prev?.time && (
                      <p>
                        Interval:{" "}
                        {new Date(value.time!).getTime() -
                          new Date(prev.time!).getTime()}{" "}
                        ms
                      </p>
                    )}
=======
                  <TooltipContent className="max-w-xs">
                    <div className="grid grid-cols-3 gap-x-3 gap-y-1">
                      <div className="font-semibold">ID:</div>
                      <div className="col-span-2">{value.id}</div>

                      <div className="font-semibold">Time:</div>
                      <div className="col-span-2">{formatDateToTimezone(value.time, timezone)}</div>

                      <div className="font-semibold">Status:</div>
                      <div className="col-span-2">{value.status}</div>

                      <div className="font-semibold">Ping:</div>
                      <div className="col-span-2">{value.ping} ms</div>

                      <div className="font-semibold">Important:</div>
                      <div className="col-span-2">{value.important?.toString()}</div>

                      <div className="font-semibold">Message:</div>
                      <div className="col-span-2 break-words">{value.msg}</div>

                      <div className="font-semibold">Retries:</div>
                      <div className="col-span-2">{value.retries}</div>

                      <div className="font-semibold">Down count:</div>
                      <div className="col-span-2">{value.down_count}</div>

                      <div className="font-semibold">Notified:</div>
                      <div className="col-span-2">{value.notified?.toString()}</div>

                      {prev && prev?.time && (
                        <>
                          <div className="font-semibold">Interval:</div>
                          <div className="col-span-2">
                            {new Date(value.time!).getTime() -
                              new Date(prev.time!).getTime()}{" "}
                            ms
                          </div>
                        </>
                      )}
                    </div>
>>>>>>> 6c6a957a
                  </TooltipContent>
                )}
              </Tooltip>
            );
          })}
        </TooltipProvider>
      </div>
    </div>
  );
};

export default BarHistory;

{
  /* <TooltipProvider>
<Tooltip>
  <TooltipTrigger asChild>
    <Button variant="outline">Hover</Button>
  </TooltipTrigger>
  <TooltipContent>
    <p>Add to library</p>
  </TooltipContent>
</Tooltip>
</TooltipProvider> */
}<|MERGE_RESOLUTION|>--- conflicted
+++ resolved
@@ -89,30 +89,6 @@
                 </TooltipTrigger>
 
                 {value && value.time && tooltip && (
-<<<<<<< HEAD
-                  <TooltipContent>
-                    <p>ID: {value.id}</p>
-                    <p>
-                      {formatDateToTimezone(value.time, timezone, {
-                        second: "2-digit",
-                      })}
-                    </p>
-                    <p>Status: {value.status}</p>
-                    <p>Ping: {value.ping} ms</p>
-                    <p>Important: {value.important?.toString()}</p>
-                    <p>Message: {value.msg}</p>
-                    <p>Retries: {value.retries}</p>
-                    <p>Down count: {value.down_count}</p>
-                    <p>Notified: {value.notified?.toString()}</p>
-                    {prev && prev?.time && (
-                      <p>
-                        Interval:{" "}
-                        {new Date(value.time!).getTime() -
-                          new Date(prev.time!).getTime()}{" "}
-                        ms
-                      </p>
-                    )}
-=======
                   <TooltipContent className="max-w-xs">
                     <div className="grid grid-cols-3 gap-x-3 gap-y-1">
                       <div className="font-semibold">ID:</div>
@@ -153,7 +129,6 @@
                         </>
                       )}
                     </div>
->>>>>>> 6c6a957a
                   </TooltipContent>
                 )}
               </Tooltip>
