import Layout from "@/layout";
import UpdatePassword from "./components/update-password";
import Enable2FA from "./components/enable-2fa";
import { useAuthStore } from "@/store/auth";
import { Card, CardHeader, CardTitle, CardDescription, CardContent } from "@/components/ui/card";
import { Alert, AlertTitle, AlertDescription } from "@/components/ui/alert";
import { AlertCircle } from "lucide-react";
import { Button } from "@/components/ui/button";
import { useState } from "react";
import { useMutation } from "@tanstack/react-query";
import { postAuth2FaDisableMutation } from "@/api/@tanstack/react-query.gen";
import { toast } from "sonner";
import { commonMutationErrorHandler } from "@/lib/utils";
<<<<<<< HEAD
import { PasswordInput } from "@/components/ui/password-input";
=======
import { useLocalizedTranslation } from "@/hooks/useTranslation";
>>>>>>> 22f2d185

const SecurityPage = () => {
  const { t } = useLocalizedTranslation();
  const user = useAuthStore((s) => s.user);
  const setUser = useAuthStore((s) => s.setUser);
  const [showDisable, setShowDisable] = useState(false);
  const [password, setPassword] = useState("");
  const [loading, setLoading] = useState(false);

  const disable2FAMutation = useMutation({
    ...postAuth2FaDisableMutation(),
    onSuccess: () => {
      toast.success(t("security.enable_2fa.messages.2fa_disabled_successfully"));
      setUser({
        ...user,
        email: user?.email || "",
        id: user?.id || "",
        twofa_status: false,
      });
      setShowDisable(false);
      setPassword("");
    },
    onError: commonMutationErrorHandler(t("security.enable_2fa.messages.failed_to_disable_2fa")),
  });

  const handleDisable2FA = (e: React.FormEvent) => {
    e.preventDefault();
    if (!user?.email) return toast.error(t("security.enable_2fa.messages.user_email_not_found"));
    setLoading(true);
    disable2FAMutation.mutate({
      body: { email: user.email, password },
    });
    setLoading(false);
  };

  return (
    <Layout pageName={t("security.page_name")}>
      <UpdatePassword />

      {user?.twofa_status ? (
        <Card className="mb-6 mt-6">
          <CardHeader>
            <CardTitle>{t("security.enable_2fa.messages.two_factor_authentication_enabled")}</CardTitle>
            <CardDescription>{t("security.enable_2fa.messages.account_is_protected_with_2fa")}</CardDescription>
          </CardHeader>
          <CardContent>
            <Alert variant="default" className="mb-4">
              <AlertCircle className="h-4 w-4" />
              <AlertTitle>{t("security.enable_2fa.messages.2fa_active")}</AlertTitle>
              <AlertDescription>
                {t("security.enable_2fa.messages.have_enabled_2fa")}
              </AlertDescription>
            </Alert>

            {showDisable ? (
              <form onSubmit={handleDisable2FA} className="flex flex-col gap-2 max-w-xs">
<<<<<<< HEAD
                <PasswordInput
                  placeholder="Enter your password to disable 2FA"
=======
                <Input
                  type="password"
                  placeholder={t("security.enable_2fa.messages.enter_password_to_disable_2fa")}
>>>>>>> 22f2d185
                  value={password}
                  onChange={e => setPassword(e.target.value)}
                  required
                />


                <div className="flex gap-2">
                  <Button type="submit" disabled={loading} variant="destructive">
                    {loading ? t("common.disabling") : t("security.enable_2fa.messages.disable_2fa")}
                  </Button>
                  <Button type="button" variant="outline" onClick={() => setShowDisable(false)}>
                    {t("common.cancel")}
                  </Button>
                </div>
              </form>
            ) : (
              <Button variant="destructive" onClick={() => setShowDisable(true)}>
                {t("security.enable_2fa.messages.disable_2fa")}
              </Button>
            )}
          </CardContent>
        </Card>
      ) : (
        <Enable2FA />
      )}
    </Layout>
  );
};

export default SecurityPage;<|MERGE_RESOLUTION|>--- conflicted
+++ resolved
@@ -11,11 +11,8 @@
 import { postAuth2FaDisableMutation } from "@/api/@tanstack/react-query.gen";
 import { toast } from "sonner";
 import { commonMutationErrorHandler } from "@/lib/utils";
-<<<<<<< HEAD
 import { PasswordInput } from "@/components/ui/password-input";
-=======
 import { useLocalizedTranslation } from "@/hooks/useTranslation";
->>>>>>> 22f2d185
 
 const SecurityPage = () => {
   const { t } = useLocalizedTranslation();
@@ -72,14 +69,8 @@
 
             {showDisable ? (
               <form onSubmit={handleDisable2FA} className="flex flex-col gap-2 max-w-xs">
-<<<<<<< HEAD
                 <PasswordInput
-                  placeholder="Enter your password to disable 2FA"
-=======
-                <Input
-                  type="password"
                   placeholder={t("security.enable_2fa.messages.enter_password_to_disable_2fa")}
->>>>>>> 22f2d185
                   value={password}
                   onChange={e => setPassword(e.target.value)}
                   required
