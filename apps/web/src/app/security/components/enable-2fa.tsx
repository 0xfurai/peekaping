--- conflicted
+++ resolved
@@ -22,11 +22,8 @@
 import { useAuthStore } from "@/store/auth";
 import QRCode from "react-qr-code";
 import { commonMutationErrorHandler } from "@/lib/utils";
-<<<<<<< HEAD
 import { PasswordInput } from "@/components/ui/password-input";
-=======
 import { useLocalizedTranslation } from "@/hooks/useTranslation";
->>>>>>> 22f2d185
 
 const enable2FAPasswordSchema = z.object({
   currentPassword: z.string().min(1, { message: "Old password is required" }),
