--- conflicted
+++ resolved
@@ -279,13 +279,8 @@
         )}
 
         {deleteId && (
-<<<<<<< HEAD
           <div className="fixed inset-0 bg-black/50 flex items-center justify-center z-50">
-            <div className="bg-background p-6 rounded-lg shadow-lg max-w-md w-full">
-=======
-          <div className="fixed inset-0 bg-black/50 flex items-center justify-center">
             <div className="bg-background p-6 rounded-lg shadow-lg max-w-md w-full border">
->>>>>>> d9ed1620
               <h2 className="text-xl font-bold mb-4">Confirm Delete</h2>
               <p className="mb-6">
                 Are you sure you want to delete this maintenance window? This
