import { useMemo } from "react";
import type { MaintenanceModel } from "@/api/types.gen";
import { Badge } from "@/components/ui/badge";
import { Card, CardContent } from "@/components/ui/card";
import { Button } from "@/components/ui/button";
import { Trash, Clock, Calendar, Pause, Play } from "lucide-react";

const MaintenanceCard = ({
  maintenance,
  onClick,
  onDelete,
  onToggleActive,
  isPending,
}: {
  maintenance: MaintenanceModel;
  onClick: () => void;
  onDelete: () => void;
  onToggleActive: () => void;
  isPending: boolean;
}) => {
  const handleDeleteClick = (e: React.MouseEvent) => {
    e.stopPropagation(); // Prevent card click when clicking delete button
    onDelete();
  };

  const handleToggleActive = (e: React.MouseEvent) => {
    e.stopPropagation(); // Prevent card click when clicking toggle button
    onToggleActive();
  };

  const getStrategyLabel = (strategy: string) => {
    switch (strategy) {
      case "manual":
        return "Manual";
      case "single":
        return "Single Window";
      case "cron":
        return "Cron Schedule";
      case "recurring-interval":
        return "Recurring Interval";
      case "recurring-weekday":
        return "Recurring Weekday";
      case "recurring-day-of-month":
        return "Recurring Monthly";
      default:
        return strategy;
    }
  };

  const formatDate = (dateString?: string) => {
    if (!dateString) return null;
    return new Date(dateString).toLocaleString();
  };

  // Check if maintenance has ended based on end_date_time
  const isMaintenanceEnded = useMemo(() => {
    if (!maintenance.end_date_time) return false;
    const endDate = new Date(maintenance.end_date_time);
    const currentDate = new Date();
    return currentDate > endDate;
  }, [maintenance.end_date_time]);

  return (
    <Card
      key={maintenance.id}
      className="mb-2 p-2 hover:cursor-pointer light:hover:bg-gray-100 dark:hover:bg-zinc-800"
      onClick={onClick}
    >
      <CardContent className="px-2">
        <div className="flex justify-between items-center">
          <div className="flex items-center gap-4">
            <div className={`flex flex-col min-w-[200px] ${isMaintenanceEnded ? "text-gray-500" : ""}`}>
              <h3 className="font-bold mb-1">{maintenance.title}</h3>
<<<<<<< HEAD
              <div className="flex items-center gap-2 mb-2">
                <Badge 
                  variant={isMaintenanceEnded ? "outline" : maintenance.active ? "default" : "secondary"}
                  className={isMaintenanceEnded ? "text-gray-500" : ""}
                >
                  {isMaintenanceEnded ? "Ended" : maintenance.active ? "Active" : "Inactive"}
=======
              <div className="flex items-center gap-2">
                <Badge variant={maintenance.active ? "default" : "secondary"}>
                  {maintenance.active ? "Active" : "Inactive"}
>>>>>>> 99fa4a79
                </Badge>
                <Badge 
                  variant="outline"
                  className={isMaintenanceEnded ? "text-gray-500" : ""}
                >
                  {getStrategyLabel(maintenance.strategy || "")}
                </Badge>
              </div>
              {maintenance.description && (
                <p className={`text-sm mb-2 line-clamp-2 ${isMaintenanceEnded ? "text-gray-500" : "text-muted-foreground"}`}>
                  {maintenance.description}
                </p>
              )}
              <div className="flex items-center gap-4 text-xs text-muted-foreground">
                {maintenance.start_date_time && (
                  <div className="flex items-center gap-1">
                    <Calendar className={`h-3 w-3 ${isMaintenanceEnded ? "text-gray-500" : ""}`} />
                    <span className={isMaintenanceEnded ? "text-gray-500" : ""}>
                      Start: {formatDate(maintenance.start_date_time)}
                    </span>
                  </div>
                )}
                {maintenance.end_date_time && (
                  <div className="flex items-center gap-1">
                    <Calendar className={`h-3 w-3 ${isMaintenanceEnded ? "text-gray-500" : ""}`} />
                    <span className={isMaintenanceEnded ? "text-gray-500" : ""}>End: {formatDate(maintenance.end_date_time)}</span>
                  </div>
                )}
                {maintenance.duration && (
                  <div className="flex items-center gap-1">
                    <Clock className={`h-3 w-3 ${isMaintenanceEnded ? "text-gray-500" : ""}`} />
                    <span className={isMaintenanceEnded ? "text-gray-500" : ""}>{maintenance.duration} min</span>
                  </div>
                )}
              </div>
            </div>
          </div>

          <div className="flex items-center gap-2">
            <Button
              variant="ghost"
              size="icon"
              onClick={handleToggleActive}
              className="text-blue-500 hover:text-blue-700 hover:bg-blue-50 dark:hover:bg-blue-950"
              aria-label={
                maintenance.active ? "Pause maintenance" : "Resume maintenance"
              }
              disabled={isPending}
            >
              {maintenance.active ? (
                <Pause className="h-4 w-4" />
              ) : (
                <Play className="h-4 w-4" />
              )}
            </Button>
            <Button
              variant="ghost"
              size="icon"
              onClick={handleDeleteClick}
              className="text-red-500 hover:text-red-700 hover:bg-red-50 dark:hover:bg-red-950"
              aria-label={`Delete ${maintenance.title}`}
            >
              <Trash className="h-4 w-4" />
            </Button>
          </div>
        </div>
      </CardContent>
    </Card>
  );
};

export default MaintenanceCard;<|MERGE_RESOLUTION|>--- conflicted
+++ resolved
@@ -71,18 +71,12 @@
           <div className="flex items-center gap-4">
             <div className={`flex flex-col min-w-[200px] ${isMaintenanceEnded ? "text-gray-500" : ""}`}>
               <h3 className="font-bold mb-1">{maintenance.title}</h3>
-<<<<<<< HEAD
-              <div className="flex items-center gap-2 mb-2">
+              <div className="flex items-center gap-2">
                 <Badge 
                   variant={isMaintenanceEnded ? "outline" : maintenance.active ? "default" : "secondary"}
                   className={isMaintenanceEnded ? "text-gray-500" : ""}
                 >
                   {isMaintenanceEnded ? "Ended" : maintenance.active ? "Active" : "Inactive"}
-=======
-              <div className="flex items-center gap-2">
-                <Badge variant={maintenance.active ? "default" : "secondary"}>
-                  {maintenance.active ? "Active" : "Inactive"}
->>>>>>> 99fa4a79
                 </Badge>
                 <Badge 
                   variant="outline"
