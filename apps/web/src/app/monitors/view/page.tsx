--- conflicted
+++ resolved
@@ -46,14 +46,12 @@
 import dayjs from "dayjs";
 
 function formatDuration(ms: number): string {
-<<<<<<< HEAD
-=======
   // Handle negative durations (clock skew) by returning empty string
   if (ms <= 0) {
     return "";
   }
 
->>>>>>> 1b20791f
+
   const d = dayjs.duration(ms);
 
   const parts: string[] = [];
