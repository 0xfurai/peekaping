--- conflicted
+++ resolved
@@ -47,11 +47,8 @@
 import ImportantNotificationsList from "../components/important-notifications-list";
 import { BackButton } from "@/components/back-button";
 import dayjs from "dayjs";
-<<<<<<< HEAD
 import { useLocalizedTranslation } from "@/hooks/useTranslation";
-=======
 import clsx from "clsx";
->>>>>>> 1f1d57cd
 
 function formatDuration(ms: number, t: (key: string) => string): string {
   // Handle negative durations (clock skew) by returning empty string
@@ -416,11 +413,7 @@
     ? dayjs().diff(dayjs(lastImportantHeartbeatTime), "milliseconds")
     : 0;
 
-<<<<<<< HEAD
   const lihText = formatDuration(lastImportantHeartbeatDuration, t);
-=======
-  const lihText = formatDuration(lastImportantHeartbeatDuration);;
->>>>>>> 1f1d57cd
 
   return (
     <Layout
@@ -532,11 +525,6 @@
         </div>
 
         <div className="text-white space-y-6 mt-4">
-<<<<<<< HEAD
-          <div className="grid grid-cols-1 md:grid-cols-3 gap-y-4 md:gap-4 mb-4">
-            <Card className="p-4 rounded-xl gap-1">
-              <div className="font-semibold">{t("monitors.view.current_status")}</div>
-=======
           <div className="grid grid-cols-4 gap-4 mb-4">
             <Card
               className={clsx(
@@ -544,8 +532,7 @@
                 hasCertCheckExpire ? "lg:col-span-1" : "lg:col-span-1"
               )}
             >
-              <div className="font-semibold">Current status</div>
->>>>>>> 1f1d57cd
+              <div className="font-semibold">{t("monitors.view.current_status")}</div>
               {monitor?.active ? (
                 <div
                   className={cn(
@@ -578,10 +565,6 @@
               )}
             </Card>
 
-<<<<<<< HEAD
-            <Card className="p-4 rounded-xl col-span-2 gap-2">
-              <div className="text-white font-semibold">{t("monitors.view.live_status")}</div>
-=======
             {/* Certificate Information Card - Only show for HTTPS monitors */}
             {hasCertCheckExpire && (
               <Card className="p-4 rounded-xl gap-1 col-span-4 lg:col-span-1">
@@ -647,8 +630,7 @@
                 hasCertCheckExpire ? "lg:col-span-2" : "lg:col-span-3"
               )}
             >
-              <div className="text-white font-semibold">Live Status</div>
->>>>>>> 1f1d57cd
+              <div className="text-white font-semibold">{t("monitors.view.live_status")}</div>
               <BarHistory data={heartbeatData} />
               <div className="text-sm text-gray-400">
                 {t("monitors.view.check_every")} {monitor?.interval} {t("monitors.view.seconds")}
