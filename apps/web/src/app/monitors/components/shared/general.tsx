--- conflicted
+++ resolved
@@ -52,13 +52,12 @@
     description: "SNMP Monitor",
   },
   {
-<<<<<<< HEAD
     type: "mysql",
     description: "MySQL/MariaDB Monitor",
-=======
+  },
+  {
     type: "postgres",
     description: "PostgreSQL Database Monitor",
->>>>>>> a97f567a
   },
 ];
 
