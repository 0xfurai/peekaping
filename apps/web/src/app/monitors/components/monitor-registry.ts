import type { MonitorMonitorResponseDto } from "@/api";
import type { MonitorForm } from "../context/monitor-form-context";
import { deserialize as httpDeserialize } from "./http/schema";
import { deserialize as tcpDeserialize } from "./tcp";
import { deserialize as pingDeserialize } from "./ping";
import { deserialize as dnsDeserialize } from "./dns";
import { deserialize as pushDeserialize } from "./push";
import { deserialize as dockerDeserialize } from "./docker";
<<<<<<< HEAD
import { deserialize as grpcKeywordDeserialize } from "./grpc-keyword";
=======
import { deserialize as snmpDeserialize } from "./snmp";
>>>>>>> 2ea91a29
import TCPForm from "./tcp";
import PingForm from "./ping";
import DNSForm from "./dns";
import HttpForm from "./http";
import PushForm from "./push";
import DockerForm from "./docker";
<<<<<<< HEAD
import GRPCKeywordForm from "./grpc-keyword";
=======
import SnmpForm from "./snmp";
>>>>>>> 2ea91a29
import type { ComponentType } from "react";

type DeserializeFunction = (data: MonitorMonitorResponseDto) => MonitorForm;
type MonitorComponent = ComponentType<Record<string, unknown>>;

interface MonitorTypeConfig {
  deserialize: DeserializeFunction;
  component: MonitorComponent;
}

/**
 * Unified registry of monitor types and their configurations.
 * To add a new monitor type:
 * 1. Create a deserialize function in your monitor type's schema file
 * 2. Create a React component for the monitor type
 * 3. Import both here and add them to the registry
 * 4. All functionality (cloning, forms, etc.) will automatically work!
 */
const monitorTypeRegistry: Record<string, MonitorTypeConfig> = {
  http: {
    deserialize: httpDeserialize,
    component: HttpForm,
  },
  tcp: {
    deserialize: tcpDeserialize,
    component: TCPForm,
  },
  ping: {
    deserialize: pingDeserialize,
    component: PingForm,
  },
  dns: {
    deserialize: dnsDeserialize,
    component: DNSForm,
  },
  push: {
    deserialize: pushDeserialize,
    component: PushForm,
  },
  docker: {
    deserialize: dockerDeserialize,
    component: DockerForm,
  },
<<<<<<< HEAD
  "grpc-keyword": {
    deserialize: grpcKeywordDeserialize,
    component: GRPCKeywordForm,
=======
  snmp: {
    deserialize: snmpDeserialize,
    component: SnmpForm,
>>>>>>> 2ea91a29
  },
};

export const deserializeMonitor = (data: MonitorMonitorResponseDto): MonitorForm => {
  if (!data.type) {
    throw new Error("Monitor type is required");
  }

  const config = monitorTypeRegistry[data.type];

  if (!config) {
    throw new Error(`No configuration found for monitor type: ${data.type}`);
  }

  return config.deserialize(data);
};

export const getMonitorComponent = (type: string): MonitorComponent | null => {
  const config = monitorTypeRegistry[type];
  return config?.component || null;
};

export const getSupportedMonitorTypes = (): string[] => {
  return Object.keys(monitorTypeRegistry);
};

export const cloneMonitor = (data: MonitorMonitorResponseDto | undefined): MonitorForm | undefined => {
  if (!data) {
    return;
  }

  const clonedData = {
    ...data,
    name: `${data.name || "Monitor"} Copy`,
  };

  return deserializeMonitor(clonedData);
};<|MERGE_RESOLUTION|>--- conflicted
+++ resolved
@@ -6,22 +6,17 @@
 import { deserialize as dnsDeserialize } from "./dns";
 import { deserialize as pushDeserialize } from "./push";
 import { deserialize as dockerDeserialize } from "./docker";
-<<<<<<< HEAD
 import { deserialize as grpcKeywordDeserialize } from "./grpc-keyword";
-=======
 import { deserialize as snmpDeserialize } from "./snmp";
->>>>>>> 2ea91a29
 import TCPForm from "./tcp";
 import PingForm from "./ping";
 import DNSForm from "./dns";
 import HttpForm from "./http";
 import PushForm from "./push";
 import DockerForm from "./docker";
-<<<<<<< HEAD
 import GRPCKeywordForm from "./grpc-keyword";
-=======
 import SnmpForm from "./snmp";
->>>>>>> 2ea91a29
+
 import type { ComponentType } from "react";
 
 type DeserializeFunction = (data: MonitorMonitorResponseDto) => MonitorForm;
@@ -65,15 +60,13 @@
     deserialize: dockerDeserialize,
     component: DockerForm,
   },
-<<<<<<< HEAD
   "grpc-keyword": {
     deserialize: grpcKeywordDeserialize,
     component: GRPCKeywordForm,
-=======
+  },
   snmp: {
     deserialize: snmpDeserialize,
     component: SnmpForm,
->>>>>>> 2ea91a29
   },
 };
 
