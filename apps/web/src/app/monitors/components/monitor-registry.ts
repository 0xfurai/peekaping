--- conflicted
+++ resolved
@@ -8,11 +8,8 @@
 import { deserialize as dockerDeserialize } from "./docker";
 import { deserialize as grpcKeywordDeserialize } from "./grpc-keyword";
 import { deserialize as snmpDeserialize } from "./snmp";
-<<<<<<< HEAD
 import { deserialize as mysqlDeserialize } from "./mysql";
-=======
 import { deserialize as postgresDeserialize } from "./postgres/schema";
->>>>>>> a97f567a
 import TCPForm from "./tcp";
 import PingForm from "./ping";
 import DNSForm from "./dns";
@@ -21,11 +18,8 @@
 import DockerForm from "./docker";
 import GRPCKeywordForm from "./grpc-keyword";
 import SnmpForm from "./snmp";
-<<<<<<< HEAD
 import MySQLForm from "./mysql";
-=======
 import PostgresForm from "./postgres";
->>>>>>> a97f567a
 
 import type { ComponentType } from "react";
 
@@ -78,15 +72,13 @@
     deserialize: snmpDeserialize,
     component: SnmpForm,
   },
-<<<<<<< HEAD
   mysql: {
     deserialize: mysqlDeserialize,
     component: MySQLForm,
-=======
+  },
   postgres: {
     deserialize: postgresDeserialize,
     component: PostgresForm,
->>>>>>> a97f567a
   },
 };
 
