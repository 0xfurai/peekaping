--- conflicted
+++ resolved
@@ -295,14 +295,8 @@
                 <FormItem>
                   <FormLabel>{t("monitors.form.mqtt.password_label")}</FormLabel>
                   <FormControl>
-<<<<<<< HEAD
                     <PasswordInput
-                      placeholder="Password (optional)"
-=======
-                    <Input
-                      type="password"
                       placeholder={t("monitors.form.mqtt.password_placeholder")}
->>>>>>> 22f2d185
                       {...field}
                     />
                   </FormControl>
