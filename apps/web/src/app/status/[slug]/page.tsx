import { useState, useEffect } from "react";
import { useParams } from "react-router-dom";
import { useQuery } from "@tanstack/react-query";
import {
  getStatusPagesSlugBySlugOptions,
  getStatusPagesSlugBySlugMonitorsOptions,
} from "@/api/@tanstack/react-query.gen";
import { Card, CardContent } from "@/components/ui/card";
import { Badge } from "@/components/ui/badge";
import { Skeleton } from "@/components/ui/skeleton";
import { Alert, AlertDescription } from "@/components/ui/alert";
import {
  AlertCircle,
  CheckCircle,
  XCircle,
  Clock,
  Activity,
  TrendingUp,
  RefreshCw,
} from "lucide-react";
import type { StatusPageMonitorWithHeartbeatsAndUptimeDto } from "@/api/types.gen";
import BarHistory from "@/components/bars";
import { last } from "@/lib/utils";
import { ThemeToggle } from "../../../components/theme-toggle";
import { useLocalizedTranslation } from "@/hooks/useTranslation";

<<<<<<< HEAD
const PublicStatusPage = () => {
  const { slug } = useParams<{ slug: string }>();
  const { t } = useLocalizedTranslation();
=======
const PublicStatusPage = ({ incomingSlug = "" }: { incomingSlug?: string }) => {
  const params = useParams<{ slug: string }>();
  const slug = incomingSlug ?? params.slug;
>>>>>>> 1f1d57cd

  const [refreshInterval, setRefreshInterval] = useState(30);
  const [countdown, setCountdown] = useState(refreshInterval);
  const [lastUpdated, setLastUpdated] = useState<Date>(new Date());

  const {
    data: statusPageData,
    isLoading: statusPageLoading,
    error: statusPageError,
    refetch: refetchStatusPage,
  } = useQuery({
    ...getStatusPagesSlugBySlugOptions({
      path: {
        slug: slug!,
      },
    }),
    enabled: !!slug,
  });

  const statusPage = statusPageData?.data;

  // Update refresh interval when status page data is loaded
  useEffect(() => {
    if (
      statusPage?.auto_refresh_interval &&
      statusPage.auto_refresh_interval > 0
    ) {
      setRefreshInterval(statusPage.auto_refresh_interval);
      setCountdown(statusPage.auto_refresh_interval);
    }
  }, [statusPage?.auto_refresh_interval]);

  // Fetch monitors data with heartbeats and uptime for the status page
  const {
    data: monitorsData,
    isLoading: monitorsLoading,
    refetch: refetchMonitors,
  } = useQuery({
    ...getStatusPagesSlugBySlugMonitorsOptions({
      path: {
        slug: slug!,
      },
    }),
    enabled: !!slug && !!statusPage,
  });

  const monitors = monitorsData?.data || [];

  // Auto-refresh logic
  useEffect(() => {
    if (!slug || !statusPage) return;

    const interval = setInterval(() => {
      setCountdown((prev) => {
        if (prev <= 1) {
          // Time to refresh
          refetchStatusPage();
          refetchMonitors();
          setLastUpdated(new Date());
          return refreshInterval;
        }
        return prev - 1;
      });
    }, 1000);

    return () => clearInterval(interval);
  }, [slug, statusPage, refreshInterval, refetchStatusPage, refetchMonitors]);

  // Format countdown as MM:SS
  const formatCountdown = (seconds: number) => {
    const mins = Math.floor(seconds / 60);
    const secs = seconds % 60;
    return `${mins.toString().padStart(2, "0")}:${secs
      .toString()
      .padStart(2, "0")}`;
  };

  // Format last updated timestamp
  const formatLastUpdated = (date: Date) => {
    return date.toLocaleString("en-US", {
      year: "numeric",
      month: "2-digit",
      day: "2-digit",
      hour: "2-digit",
      minute: "2-digit",
      second: "2-digit",
      hour12: false,
    });
  };

  // Handle loading state
  if (statusPageLoading) {
    return (
      <div className="min-h-screen bg-background p-4">
        <div className="max-w-4xl mx-auto">
          <div className="space-y-6">
            <Skeleton className="h-12 w-1/3" />
            <Skeleton className="h-6 w-1/2" />
            <div className="space-y-4">
              {Array.from({ length: 5 }, (_, i) => (
                <Skeleton key={i} className="h-20 w-full" />
              ))}
            </div>
          </div>
        </div>
      </div>
    );
  }

  // Handle error state
  if (statusPageError) {
    return (
      <div className="min-h-screen bg-background p-4">
        <div className="max-w-4xl mx-auto">
          <Alert variant="destructive">
            <AlertCircle className="h-4 w-4" />
            <AlertDescription>
              {t("status.messages.status_page_not_found")}
            </AlertDescription>
          </Alert>
        </div>
      </div>
    );
  }

  // Check if status page exists and is published
  if (!statusPage || !statusPage.published) {
    return (
      <div className="min-h-screen bg-background p-4">
        <div className="max-w-4xl mx-auto">
          <Alert variant="destructive">
            <AlertCircle className="h-4 w-4" />
            <AlertDescription>
              {t("status.messages.status_page_not_found")}
            </AlertDescription>
          </Alert>
        </div>
      </div>
    );
  }

  const getStatusIcon = (status: number) => {
    switch (status) {
      case 1: // Up
        return <CheckCircle className="h-5 w-5 text-green-500" />;
      case 0: // Down
      case 2: // Down
        return <XCircle className="h-5 w-5 text-red-500" />;
      case 3: // Maintenance
        return <Clock className="h-5 w-5 text-blue-500" />;
      default:
        return <Activity className="h-5 w-5 text-gray-500" />;
    }
  };

  const getStatusText = (status: number) => {
    switch (status) {
      case 1:
        return t("status.messages.operational");
      case 0:
      case 2:
        return t("status.messages.down");
      case 3:
        return t("status.messages.maintenance");
      default:
        return t("status.messages.unknown");
    }
  };

  const getOverallStatus = () => {
    if (monitors.length === 0)
      return { status: 1, text: t("status.messages.all_systems_operational") };

    const hasDown = monitors.some(
      (m: StatusPageMonitorWithHeartbeatsAndUptimeDto) => {
        const lastHeartbeat = last(m.heartbeats || []);
        return lastHeartbeat?.status === 0 || lastHeartbeat?.status === 2;
      }
    );
    const hasMaintenance = monitors.some(
      (m: StatusPageMonitorWithHeartbeatsAndUptimeDto) => {
        const lastHeartbeat = last(m.heartbeats || []);
        return lastHeartbeat?.status === 3;
      }
    );

    if (hasDown) return { status: 0, text: t("status.messages.partial_system_outage") };
    if (hasMaintenance) return { status: 3, text: t("status.messages.under_maintenance") };
    return { status: 1, text: t("status.messages.all_systems_operational") };
  };

  const formatUptime = (uptime: number) => {
    return `24h ${uptime.toFixed(2)}%`;
  };

  const overallStatus = getOverallStatus();

  return (
    <div className="min-h-screen bg-background">
      <div className="max-w-4xl mx-auto p-4">
        <div className="text-center mb-8">
          {statusPage.icon && (
            <div className="mb-4">
              <img
                src={statusPage.icon}
                alt="Status Page Icon"
                className="h-16 w-16 mx-auto"
                onError={(e) => {
                  e.currentTarget.style.display = "none";
                }}
              />
            </div>
          )}

          <h1 className="text-3xl font-bold mb-2">{statusPage.title}</h1>

          {statusPage.description && (
            <p className="text-muted-foreground mb-4">
              {statusPage.description}
            </p>
          )}

          {/* Theme Toggle */}
          <div className="flex justify-center mb-4">
            <ThemeToggle />
          </div>

          {/* Overall Status */}
          <div className="flex items-center justify-center gap-2 mb-6">
            {getStatusIcon(overallStatus.status)}
            <span className="text-lg font-semibold">{overallStatus.text}</span>
          </div>

          {/* Monitors */}
          <div className="space-y-4">
            {monitorsLoading && (
              <div className="space-y-4">
                {Array.from({ length: 3 }, (_, i) => (
                  <Skeleton key={i} className="h-20 w-full" />
                ))}
              </div>
            )}

            {!monitorsLoading && monitors.length === 0 && (
              <Card>
                <CardContent className="p-6 text-center">
                  <p className="text-muted-foreground">
                    {t("status.messages.no_monitors_configured")}
                  </p>
                </CardContent>
              </Card>
            )}

            {!monitorsLoading &&
              monitors.length > 0 &&
              monitors.map(
                (monitor: StatusPageMonitorWithHeartbeatsAndUptimeDto) => {
                  const lastHeartbeat = last(monitor.heartbeats || []);
                  const lastHeartbeatStatus = lastHeartbeat?.status;

                  return (
                    <Card key={monitor.id}>
                      <CardContent className="flex flex-col items-center justify-between gap-2 md:flex-row">
                        <div className="flex justify-between items-center gap-2 w-full">
                          <div className="flex items-center gap-2">
                            {getStatusIcon(lastHeartbeatStatus || 0)}
                            <div>
                              <h3 className="font-semibold">{monitor.name}</h3>
                            </div>
                          </div>

                          <div className="flex items-center gap-2">
                            {monitor.uptime_24h !== undefined && (
                              <Badge
                                variant="outline"
                                className="flex items-center gap-1"
                              >
                                <TrendingUp className="h-3 w-3" />
                                {formatUptime(monitor.uptime_24h)}
                              </Badge>
                            )}

                            <Badge
                              variant={
                                lastHeartbeatStatus === 1
                                  ? "default"
                                  : lastHeartbeatStatus === 0 ||
                                    lastHeartbeatStatus === 2
                                  ? "destructive"
                                  : lastHeartbeatStatus === 3
                                  ? "secondary"
                                  : "outline"
                              }
                            >
                              {getStatusText(lastHeartbeatStatus || 0)}
                            </Badge>
                          </div>
                        </div>

                        {/* Heartbeats Section - Only show if there are heartbeats */}
                        {monitor.heartbeats &&
                          monitor.heartbeats.length > 0 && (
                            <div className="w-full">
                              <BarHistory
                                data={monitor.heartbeats}
                                segmentWidth={6}
                                gap={2}
                                barHeight={16}
                                borderRadius={2}
                                tooltip={false}
                              />
                            </div>
                          )}
                      </CardContent>
                    </Card>
                  );
                }
              )}
          </div>

          {statusPage.footer_text && (
            <div className="mt-8 pt-8 border-t text-center">
              <p className="text-sm text-muted-foreground">
                {statusPage.footer_text}
              </p>
            </div>
          )}

          {/* Auto-refresh info */}
          <div className="flex items-center justify-center gap-4 text-sm text-muted-foreground mb-4 mt-4">
            <div className="flex items-center gap-1">
              <RefreshCw className="h-4 w-4" />
              <span>{t("status.messages.last_updated")}: {formatLastUpdated(lastUpdated)}</span>
            </div>
            <div className="flex items-center gap-1">
              <Clock className="h-4 w-4" />
              <span className="w-[150px]">
                {t("status.messages.refresh_in")}: {formatCountdown(countdown)}
              </span>
            </div>
            <button
              onClick={() => {
                refetchStatusPage();
                refetchMonitors();
                setLastUpdated(new Date());
                setCountdown(refreshInterval);
              }}
              className="flex items-center gap-1 text-primary hover:text-primary/80 transition-colors"
            >
              <RefreshCw className="h-4 w-4" />
              <span>{t("status.messages.refresh_now")}</span>
            </button>
          </div>
        </div>

        <div className="text-center">
          <p className="text-xs text-muted-foreground">
            {t("status.messages.powered_by")}{" "}
            <a
              href="https://github.com/0xfurai/peekaping"
              className="underline hover:text-foreground"
            >
              Peekaping
            </a>
          </p>
        </div>
      </div>
    </div>
  );
};

export default PublicStatusPage;<|MERGE_RESOLUTION|>--- conflicted
+++ resolved
@@ -24,15 +24,10 @@
 import { ThemeToggle } from "../../../components/theme-toggle";
 import { useLocalizedTranslation } from "@/hooks/useTranslation";
 
-<<<<<<< HEAD
-const PublicStatusPage = () => {
-  const { slug } = useParams<{ slug: string }>();
-  const { t } = useLocalizedTranslation();
-=======
 const PublicStatusPage = ({ incomingSlug = "" }: { incomingSlug?: string }) => {
   const params = useParams<{ slug: string }>();
   const slug = incomingSlug ?? params.slug;
->>>>>>> 1f1d57cd
+  const { t } = useLocalizedTranslation();
 
   const [refreshInterval, setRefreshInterval] = useState(30);
   const [countdown, setCountdown] = useState(refreshInterval);
