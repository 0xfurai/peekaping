import { Input } from "@/components/ui/input";
import { PasswordInput } from "@/components/ui/password-input";
import {
  FormField,
  FormItem,
  FormLabel,
  FormControl,
  FormMessage,
  FormDescription,
} from "@/components/ui/form";
import { z } from "zod";
import {
  Select,
  SelectTrigger,
  SelectContent,
  SelectItem,
  SelectValue,
} from "@/components/ui/select";
import { useFormContext } from "react-hook-form";
import { useLocalizedTranslation } from "@/hooks/useTranslation";
import { useMemo } from "react";

export const schema = z.object({
  type: z.literal("pushover"),
  pushover_user_key: z.string().min(1, { message: "User key is required" }),
  pushover_app_token: z.string().min(1, { message: "Application token is required" }),
  pushover_device: z.string().optional(),
  pushover_title: z.string().optional(),
  pushover_priority: z.coerce.number().min(-2).max(2).optional(),
  pushover_sounds: z.string().optional(),
  pushover_sounds_up: z.string().optional(),
  pushover_ttl: z.coerce.number().min(0).optional(),
});

export type PushoverFormValues = z.infer<typeof schema>;

export const defaultValues: PushoverFormValues = {
  type: "pushover",
  pushover_user_key: "",
  pushover_app_token: "",
  pushover_device: "",
  pushover_title: "",
  pushover_priority: 0,
  pushover_sounds: "pushover",
  pushover_sounds_up: "pushover",
  pushover_ttl: 0,
};

export const displayName = "Pushover";

export default function PushoverForm() {
  const form = useFormContext();
  const { t } = useLocalizedTranslation();

  const soundOptions = useMemo(() => [
    { value: "pushover", label: t("notifications.form.pushover.sound_pushover") },
    { value: "bike", label: t("notifications.form.pushover.sound_bike") },
    { value: "bugle", label: t("notifications.form.pushover.sound_bugle") },
    { value: "cashregister", label: t("notifications.form.pushover.sound_cashregister") },
    { value: "classical", label: t("notifications.form.pushover.sound_classical") },
    { value: "cosmic", label: t("notifications.form.pushover.sound_cosmic") },
    { value: "falling", label: t("notifications.form.pushover.sound_falling") },
    { value: "gamelan", label: t("notifications.form.pushover.sound_gamelan") },
    { value: "incoming", label: t("notifications.form.pushover.sound_incoming") },
    { value: "intermission", label: t("notifications.form.pushover.sound_intermission") },
    { value: "magic", label: t("notifications.form.pushover.sound_magic") },
    { value: "mechanical", label: t("notifications.form.pushover.sound_mechanical") },
    { value: "pianobar", label: t("notifications.form.pushover.sound_pianobar") },
    { value: "siren", label: t("notifications.form.pushover.sound_siren") },
    { value: "spacealarm", label: t("notifications.form.pushover.sound_spacealarm") },
    { value: "tugboat", label: t("notifications.form.pushover.sound_tugboat") },
    { value: "alien", label: t("notifications.form.pushover.sound_alien") },
    { value: "climb", label: t("notifications.form.pushover.sound_climb") },
    { value: "persistent", label: t("notifications.form.pushover.sound_persistent") },
    { value: "echo", label: t("notifications.form.pushover.sound_echo") },
    { value: "updown", label: t("notifications.form.pushover.sound_updown") },
    { value: "vibrate", label: t("notifications.form.pushover.sound_vibrate") },
    { value: "none", label: t("notifications.form.pushover.sound_none") },
  ], [t]);

  const priorityOptions = useMemo(() => [
    { value: -2, label: t("notifications.form.pushover.priority_1") },
    { value: -1, label: t("notifications.form.pushover.priority_2") },
    { value: 0, label: t("notifications.form.pushover.priority_3") },
    { value: 1, label: t("notifications.form.pushover.priority_4") },
    { value: 2, label: t("notifications.form.pushover.priority_5") },
  ], [t]);

  return (
    <>
      <FormField
        control={form.control}
        name="pushover_user_key"
        render={({ field }) => (
          <FormItem>
            <FormLabel>
              {t("notifications.form.pushover.user_key_label")} <span className="text-red-500">*</span>
            </FormLabel>
            <FormControl>
<<<<<<< HEAD
              <PasswordInput
                placeholder="Your Pushover user key"
=======
              <Input
                placeholder={t("notifications.form.pushover.user_key_placeholder")}
                type="password"
>>>>>>> 22f2d185
                required
                {...field}
              />
            </FormControl>
            <FormDescription>
              <span className="text-red-500">*</span> {t("common.required")}
            </FormDescription>
            <FormMessage />
          </FormItem>
        )}
      />

      <FormField
        control={form.control}
        name="pushover_app_token"
        render={({ field }) => (
          <FormItem>
            <FormLabel>
              {t("notifications.form.pushover.application_token_label")} <span className="text-red-500">*</span>
            </FormLabel>
            <FormControl>
<<<<<<< HEAD
              <PasswordInput
                placeholder="Your Pushover application token"
=======
              <Input
                placeholder={t("notifications.form.pushover.application_token_placeholder")}
                type="password"
>>>>>>> 22f2d185
                required
                {...field}
              />
            </FormControl>

            <FormDescription>
              <span className="text-red-500">*</span> {t("common.required")}
            </FormDescription>
            <FormMessage />
          </FormItem>
        )}
      />

      <FormField
        control={form.control}
        name="pushover_device"
        render={({ field }) => (
          <FormItem>
            <FormLabel>{t("notifications.form.pushover.device_label")}</FormLabel>
            <FormControl>
              <Input
                placeholder={t("notifications.form.pushover.device_placeholder")}
                {...field}
              />
            </FormControl>
            <FormDescription>
              {t("notifications.form.pushover.device_description")}
            </FormDescription>
            <FormMessage />
          </FormItem>
        )}
      />

      <FormField
        control={form.control}
        name="pushover_title"
        render={({ field }) => (
          <FormItem>
            <FormLabel>{t("notifications.form.pushover.message_title_label")}</FormLabel>
            <FormControl>
              <Input
                placeholder={t("notifications.form.pushover.message_title_placeholder")}
                {...field}
              />
            </FormControl>
            <FormDescription>
              {t("notifications.form.pushover.message_title_description")}
            </FormDescription>
            <FormMessage />
          </FormItem>
        )}
      />

      <FormField
        control={form.control}
        name="pushover_priority"
        render={({ field }) => (
          <FormItem>
            <FormLabel>{t("notifications.form.pushover.priority_label")}</FormLabel>
            <Select
              onValueChange={(value) => field.onChange(parseInt(value))}
              value={field.value?.toString()}
            >
              <FormControl>
                <SelectTrigger>
                  <SelectValue placeholder={t("notifications.form.pushover.priority_placeholder")} />
                </SelectTrigger>
              </FormControl>
              <SelectContent>
                {priorityOptions.map((option) => (
                  <SelectItem key={option.value} value={option.value.toString()}>
                    {option.label}
                  </SelectItem>
                ))}
              </SelectContent>
            </Select>
            <FormDescription>
              {t("notifications.form.pushover.priority_description")}
            </FormDescription>
            <FormMessage />
          </FormItem>
        )}
      />

      <FormField
        control={form.control}
        name="pushover_sounds"
        render={({ field }) => (
          <FormItem>
            <FormLabel>{t("notifications.form.pushover.notification_sound_down_label")}</FormLabel>
            <Select
              onValueChange={field.onChange}
              value={field.value}
            >
              <FormControl>
                <SelectTrigger>
                  <SelectValue placeholder={t("notifications.form.pushover.notification_sound_down_placeholder")} />
                </SelectTrigger>
              </FormControl>
              <SelectContent>
                {soundOptions.map((option) => (
                  <SelectItem key={option.value} value={option.value}>
                    {option.label}
                  </SelectItem>
                ))}
              </SelectContent>
            </Select>
            <FormDescription>
              {t("notifications.form.pushover.notification_sound_down_description")}
            </FormDescription>
            <FormMessage />
          </FormItem>
        )}
      />

      <FormField
        control={form.control}
        name="pushover_sounds_up"
        render={({ field }) => (
          <FormItem>
            <FormLabel>{t("notifications.form.pushover.notification_sound_up_label")}</FormLabel>
            <Select
              onValueChange={field.onChange}
              value={field.value}
            >
              <FormControl>
                <SelectTrigger>
                  <SelectValue placeholder={t("notifications.form.pushover.notification_sound_up_placeholder")} />
                </SelectTrigger>
              </FormControl>
              <SelectContent>
                {soundOptions.map((option) => (
                  <SelectItem key={option.value} value={option.value}>
                    {option.label}
                  </SelectItem>
                ))}
              </SelectContent>
            </Select>
            <FormDescription>
              {t("notifications.form.pushover.notification_sound_up_description")}
            </FormDescription>
            <FormMessage />
          </FormItem>
        )}
      />

      <FormField
        control={form.control}
        name="pushover_ttl"
        render={({ field }) => (
          <FormItem>
            <FormLabel>{t("notifications.form.pushover.message_ttl_label")}</FormLabel>
            <FormControl>
              <Input
                type="number"
                min="0"
                step="1"
                placeholder="0"
                {...field}
                onChange={(e) => field.onChange(parseInt(e.target.value) || 0)}
              />
            </FormControl>
            <FormDescription>
              {t("notifications.form.pushover.message_ttl_description")}
            </FormDescription>
            <FormMessage />
          </FormItem>
        )}
      />

      <div className="mt-4 p-4 bg-gray-50 rounded-lg">
        <p className="text-sm text-gray-600">
          <span className="text-red-500">*</span> {t("common.required")}
        </p>
        <p className="text-sm text-gray-600 mt-2">
          {t("notifications.form.pushover.more_info_label")}:{" "}
          <a
            href="https://pushover.net/api"
            target="_blank"
            rel="noopener noreferrer"
            className="text-blue-600 underline"
          >
            https://pushover.net/api
          </a>
        </p>
        <p className="text-sm text-gray-600 mt-2">
          {t("notifications.form.pushover.more_info_label_2")}:{" "}
          <a
            href="https://pushover.net/apps/build"
            target="_blank"
            rel="noopener noreferrer"
            className="text-blue-600 underline"
          >
            https://pushover.net/apps/build
          </a>
        </p>
        <p className="text-sm text-gray-600 mt-2">
          {t("notifications.form.pushover.more_info_label_3")}{" "}
          <a
            href="https://pushover.net/"
            target="_blank"
            rel="noopener noreferrer"
            className="text-blue-600 underline"
          >
            https://pushover.net/
          </a>
        </p>
      </div>
    </>
  );
}<|MERGE_RESOLUTION|>--- conflicted
+++ resolved
@@ -97,14 +97,8 @@
               {t("notifications.form.pushover.user_key_label")} <span className="text-red-500">*</span>
             </FormLabel>
             <FormControl>
-<<<<<<< HEAD
               <PasswordInput
-                placeholder="Your Pushover user key"
-=======
-              <Input
                 placeholder={t("notifications.form.pushover.user_key_placeholder")}
-                type="password"
->>>>>>> 22f2d185
                 required
                 {...field}
               />
@@ -126,14 +120,8 @@
               {t("notifications.form.pushover.application_token_label")} <span className="text-red-500">*</span>
             </FormLabel>
             <FormControl>
-<<<<<<< HEAD
               <PasswordInput
-                placeholder="Your Pushover application token"
-=======
-              <Input
                 placeholder={t("notifications.form.pushover.application_token_placeholder")}
-                type="password"
->>>>>>> 22f2d185
                 required
                 {...field}
               />
