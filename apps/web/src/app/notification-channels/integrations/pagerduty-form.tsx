import { Input } from "@/components/ui/input";
import { PasswordInput } from "@/components/ui/password-input";
import {
  FormField,
  FormItem,
  FormLabel,
  FormControl,
  FormMessage,
  FormDescription,
} from "@/components/ui/form";
import { z } from "zod";
import { useFormContext } from "react-hook-form";
import {
  Select,
  SelectContent,
  SelectItem,
  SelectTrigger,
  SelectValue,
} from "@/components/ui/select";
import { useLocalizedTranslation } from "@/hooks/useTranslation";

export const schema = z.object({
  type: z.literal("pagerduty"),
  pagerduty_integration_key: z.string().min(1, { message: "Integration key is required" }),
  pagerduty_integration_url: z.string().url({ message: "Valid integration URL is required" }),
  pagerduty_priority: z.string().optional(),
  pagerduty_auto_resolve: z.string().optional(),
});

export type PagerDutyFormValues = z.infer<typeof schema>;

export const defaultValues: PagerDutyFormValues = {
  type: "pagerduty",
  pagerduty_integration_key: "",
  pagerduty_integration_url: "https://events.pagerduty.com/v2/enqueue",
  pagerduty_priority: "warning",
  pagerduty_auto_resolve: "0",
};

export const displayName = "PagerDuty";

export default function PagerDutyForm() {
  const form = useFormContext();
  const { t } = useLocalizedTranslation();

  return (
    <>
      <FormField
        control={form.control}
        name="pagerduty_integration_key"
        render={({ field }) => (
          <FormItem>
            <FormLabel>
              {t("notifications.form.pagerduty.integration_key_label")} <span className="text-red-500">*</span>
            </FormLabel>
            <FormControl>
<<<<<<< HEAD
              <PasswordInput
                placeholder="Enter your PagerDuty integration key"
=======
              <Input
                placeholder={t("notifications.form.pagerduty.integration_key_placeholder")}
                type="password"
>>>>>>> 22f2d185
                required
                {...field}
              />
            </FormControl>

            <FormDescription>
              <span className="text-red-500">*</span> {t("common.required")}
              <br />
              <span className="mt-2 block">
                {t("notifications.form.pagerduty.integration_key_description")}:{" "}
                <a
                  href="https://support.pagerduty.com/docs/services-and-integrations"
                  target="_blank"
                  rel="noopener noreferrer"
                  className="underline text-blue-600"
                >
                  {t("notifications.form.pagerduty.learn_more_label")}
                </a>
              </span>
            </FormDescription>
            <FormMessage />
          </FormItem>
        )}
      />

      <FormField
        control={form.control}
        name="pagerduty_integration_url"
        render={({ field }) => (
          <FormItem>
            <FormLabel>
              {t("notifications.form.pagerduty.integration_url_label")} <span className="text-red-500">*</span>
            </FormLabel>
            <FormControl>
              <Input
                placeholder="https://events.pagerduty.com/v2/enqueue"
                type="url"
                required
                {...field}
              />
            </FormControl>
            <FormDescription>
              <span className="text-red-500">*</span> {t("common.required")}
              <br />
              {t("notifications.form.pagerduty.integration_url_description")}
            </FormDescription>
            <FormMessage />
          </FormItem>
        )}
      />

      <FormField
        control={form.control}
        name="pagerduty_priority"
        render={({ field }) => (
          <FormItem>
            <FormLabel>{t("notifications.form.pagerduty.priority_label")}</FormLabel>
            <Select onValueChange={field.onChange} defaultValue={field.value}>
              <FormControl>
                <SelectTrigger>
                  <SelectValue placeholder={t("notifications.form.pagerduty.priority_placeholder")} />
                </SelectTrigger>
              </FormControl>
              <SelectContent>
                <SelectItem value="info">{t("notifications.form.pagerduty.priority_info")}</SelectItem>
                <SelectItem value="warning">{t("notifications.form.pagerduty.priority_warning")}</SelectItem>
                <SelectItem value="error">{t("notifications.form.pagerduty.priority_error")}</SelectItem>
                <SelectItem value="critical">{t("notifications.form.pagerduty.priority_critical")}</SelectItem>
              </SelectContent>
            </Select>
            <FormDescription>
              {t("notifications.form.pagerduty.priority_description")}
            </FormDescription>
            <FormMessage />
          </FormItem>
        )}
      />

      <FormField
        control={form.control}
        name="pagerduty_auto_resolve"
        render={({ field }) => (
          <FormItem>
            <FormLabel>{t("notifications.form.pagerduty.auto_resolve_label")}</FormLabel>
            <Select onValueChange={field.onChange} defaultValue={field.value}>
              <FormControl>
                <SelectTrigger>
                  <SelectValue placeholder={t("notifications.form.pagerduty.auto_resolve_placeholder")} />
                </SelectTrigger>
              </FormControl>
              <SelectContent>
                <SelectItem value="0">{t("notifications.form.pagerduty.auto_resolve_do_nothing")}</SelectItem>
                <SelectItem value="acknowledge">{t("notifications.form.pagerduty.auto_resolve_acknowledge")}</SelectItem>
                <SelectItem value="resolve">{t("notifications.form.pagerduty.auto_resolve_resolve")}</SelectItem>
              </SelectContent>
            </Select>
            <FormDescription>
              {t("notifications.form.pagerduty.auto_resolve_description")}
              <br />
              • <strong>{t("notifications.form.pagerduty.auto_resolve_do_nothing")}:</strong> {t("notifications.form.pagerduty.auto_resolve_do_nothing_description")}
              <br />
              • <strong>{t("notifications.form.pagerduty.auto_resolve_acknowledge")}:</strong> {t("notifications.form.pagerduty.auto_resolve_acknowledge_description")}
              <br />
              • <strong>{t("notifications.form.pagerduty.auto_resolve_resolve")}:</strong> {t("notifications.form.pagerduty.auto_resolve_resolve_description")}
            </FormDescription>
            <FormMessage />
          </FormItem>
        )}
      />
    </>
  );
}<|MERGE_RESOLUTION|>--- conflicted
+++ resolved
@@ -54,14 +54,8 @@
               {t("notifications.form.pagerduty.integration_key_label")} <span className="text-red-500">*</span>
             </FormLabel>
             <FormControl>
-<<<<<<< HEAD
               <PasswordInput
-                placeholder="Enter your PagerDuty integration key"
-=======
-              <Input
                 placeholder={t("notifications.form.pagerduty.integration_key_placeholder")}
-                type="password"
->>>>>>> 22f2d185
                 required
                 {...field}
               />
