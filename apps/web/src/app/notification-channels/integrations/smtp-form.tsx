import { Input } from "@/components/ui/input";
import { PasswordInput } from "@/components/ui/password-input";
import {
  FormField,
  FormItem,
  FormLabel,
  FormControl,
  FormMessage,
  FormDescription,
} from "@/components/ui/form";
import { z } from "zod";
import { Switch } from "@/components/ui/switch";
import { Textarea } from "@/components/ui/textarea";
import { useFormContext } from "react-hook-form";
import { useLocalizedTranslation } from "@/hooks/useTranslation";

export const schema = z.object({
  type: z.literal("smtp"),
  smtp_secure: z.boolean(),
  smtp_host: z.string(),
  smtp_port: z.coerce.number().min(1, { message: "Port is required" }),
  username: z.string().min(1, { message: "Username is required" }),
  password: z.string().min(1, { message: "Password is required" }),
  from: z.string().email({ message: "Sender email is required" }),
  to: z.string().min(1, { message: "Recipient(s) required" }),
  cc: z.string().optional(),
  bcc: z.string().optional(),
  custom_subject: z.string().optional(),
  custom_body: z.string().optional(),
});

export type SmtpFormValues = z.infer<typeof schema>;

export const defaultValues: SmtpFormValues = {
  type: "smtp",
  smtp_secure: false,
  smtp_host: "example.com",
  smtp_port: 587,
  username: "username",
  password: "password",
  from: "sender@example.com",
  to: "recipient@example.com",
  cc: "cc@example.com",
  bcc: "bcc@example.com",
  custom_subject: "{{ msg }}",
  custom_body: "{{ msg }}",
};

export const displayName = "Email (SMTP)";

export default function SmtpForm() {
  const form = useFormContext();
  const { t } = useLocalizedTranslation();

  return (
    <>
      <FormField
        control={form.control}
        name="smtp_host"
        render={({ field }) => (
          <FormItem>
            <FormLabel>{t("notifications.form.smtp.smtp_host_label")}</FormLabel>
            <FormControl>
              <Input placeholder="example.com" {...field} />
            </FormControl>
            <FormDescription>
              {t("notifications.form.smtp.smtp_host_description")}
            </FormDescription>
            <FormMessage />
          </FormItem>
        )}
      />
      <div className="flex space-x-4">
        <FormField
          control={form.control}
          name="smtp_port"
          render={({ field }) => (
            <FormItem>
              <FormLabel>{t("notifications.form.smtp.smtp_port_label")}</FormLabel>
              <FormControl>
                <Input placeholder="587" type="number" {...field} />
              </FormControl>
              <FormMessage />
            </FormItem>
          )}
        />
        <FormField
          control={form.control}
          name="smtp_secure"
          render={({ field }) => (
            <FormItem>
              <FormLabel>SSL/TLS</FormLabel>
              <FormControl>
                <Switch
                  checked={field.value || false}
                  onCheckedChange={field.onChange}
                />
              </FormControl>
              <FormMessage />
            </FormItem>
          )}
        />
      </div>
      <FormField
        control={form.control}
        name="username"
        render={({ field }) => (
          <FormItem>
            <FormLabel>{t("forms.labels.username")}</FormLabel>
            <FormControl>
              <Input placeholder={t("notifications.form.smtp.smtp_username_placeholder")} {...field} />
            </FormControl>
            <FormMessage />
          </FormItem>
        )}
      />
      <FormField
        control={form.control}
        name="password"
        render={({ field }) => (
          <FormItem>
            <FormLabel>{t("forms.labels.password")}</FormLabel>
            <FormControl>
<<<<<<< HEAD
              <PasswordInput placeholder="SMTP password" {...field} />
=======
              <Input placeholder={t("notifications.form.smtp.smtp_password_placeholder")} type="password" {...field} />
>>>>>>> 22f2d185
            </FormControl>
            <FormMessage />
          </FormItem>

        )}
      />
      <FormField
        control={form.control}
        name="from"
        render={({ field }) => (
          <FormItem>
            <FormLabel>{t("notifications.form.smtp.smtp_from_label")}</FormLabel>
            <FormControl>
              <Input placeholder="sender@example.com" {...field} />
            </FormControl>
            <FormMessage />
          </FormItem>
        )}
      />
      <FormField
        control={form.control}
        name="to"
        render={({ field }) => (
          <FormItem>
            <FormLabel>{t("notifications.form.smtp.smtp_to_label")}</FormLabel>
            <FormControl>
              <Input placeholder="recipient@example.com, ..." {...field} />
            </FormControl>
            <FormMessage />
          </FormItem>
        )}
      />
      <FormField
        control={form.control}
        name="cc"
        render={({ field }) => (
          <FormItem>
            <FormLabel>CC</FormLabel>
            <FormControl>
              <Input placeholder="cc@example.com, ..." {...field} />
            </FormControl>
            <FormMessage />
          </FormItem>
        )}
      />
      <FormField
        control={form.control}
        name="bcc"
        render={({ field }) => (
          <FormItem>
            <FormLabel>BCC</FormLabel>
            <FormControl>
              <Input placeholder="bcc@example.com, ..." {...field} />
            </FormControl>
            <FormMessage />
          </FormItem>
        )}
      />
      <FormField
        control={form.control}
        name="custom_subject"
        render={({ field }) => (
          <FormItem>
            <FormLabel>{t("notifications.form.smtp.custom_subject_label")}</FormLabel>

            <FormDescription>
              {t("notifications.form.smtp.custom_description")}
              <br />
              {t("notifications.form.smtp.custom_description_2")}
              <br />
              <b>{t("notifications.form.smtp.custom_description_3")}</b>
              <span className="block">
                <code className="text-pink-500">{"{{ msg }}"}</code>: {t("notifications.form.smtp.custom_description_4")}
              </span>
              <span className="block">
                <code className="text-pink-500">{"{{ name }}"}</code>: {t("notifications.form.smtp.custom_description_5")}
              </span>
              <span className="block">
                <code className="text-pink-500">{"{{ status }}"}</code>: {t("notifications.form.smtp.custom_description_6")}
              </span>
            </FormDescription>
            <FormControl>
              <Input placeholder="{{ msg }}" {...field} />
            </FormControl>
            <FormMessage />
          </FormItem>
        )}
      />
      <FormField
        control={form.control}
        name="custom_body"
        render={({ field }) => (
          <FormItem>
            <FormLabel>{t("notifications.form.smtp.custom_body_label")}</FormLabel>

            <FormDescription>
              {t("notifications.form.smtp.custom_description")}
              <br />
              {t("notifications.form.smtp.custom_description_2")}
              <br />
              <b>{t("notifications.form.smtp.custom_description_3")}</b>
              <span className="block">
                <code className="text-pink-500">{"{{ msg }}"}</code>: {t("notifications.form.smtp.custom_description_4")}
              </span>
              <span className="block">
                <code className="text-pink-500">{"{{ name }}"}</code>: {t("notifications.form.smtp.custom_description_5")}
              </span>
              <span className="block">
                <code className="text-pink-500">{"{{ status }}"}</code>: {t("notifications.form.smtp.custom_description_6")}
              </span>
            </FormDescription>
            <FormControl>
              <Textarea placeholder="{{ msg }}" {...field} />
            </FormControl>
            <FormMessage />
          </FormItem>
        )}
      />
    </>
  );
}<|MERGE_RESOLUTION|>--- conflicted
+++ resolved
@@ -121,11 +121,7 @@
           <FormItem>
             <FormLabel>{t("forms.labels.password")}</FormLabel>
             <FormControl>
-<<<<<<< HEAD
-              <PasswordInput placeholder="SMTP password" {...field} />
-=======
-              <Input placeholder={t("notifications.form.smtp.smtp_password_placeholder")} type="password" {...field} />
->>>>>>> 22f2d185
+              <PasswordInput placeholder={t("notifications.form.smtp.smtp_password_placeholder")} {...field} />
             </FormControl>
             <FormMessage />
           </FormItem>
