import { zodResolver } from "@hookform/resolvers/zod";
import {
  Form,
  FormControl,
  FormField,
  FormItem,
  FormLabel,
  FormMessage,
} from "@/components/ui/form";
import { z } from "zod";
import { useForm } from "react-hook-form";
import {
  Select,
  SelectContent,
  SelectItem,
  SelectTrigger,
  SelectValue,
} from "@/components/ui/select";
import { Input } from "@/components/ui/input";
import { CardTitle } from "@/components/ui/card";
import * as SmtpForm from "../integrations/smtp-form";
import { Button } from "@/components/ui/button";
import { postNotificationChannelsTestMutation } from "@/api/@tanstack/react-query.gen";
import { useMutation } from "@tanstack/react-query";
import { toast } from "sonner";
import * as TelegramForm from "../integrations/telegram-form";
import * as WebhookForm from "../integrations/webhook-form";
import * as SlackForm from "../integrations/slack-form";
import * as NtfyForm from "../integrations/ntfy-form";
import * as PagerDutyForm from "../integrations/pagerduty-form";
import * as OpsgenieForm from "../integrations/opsgenie-form";
import * as GoogleChatForm from "../integrations/google-chat-form";
import * as GrafanaOncallForm from "../integrations/grafana-oncall-form";
import * as SignalForm from "../integrations/signal-form";
import * as GotifyForm from "../integrations/gotify-form";
import * as PushoverForm from "../integrations/pushover-form";
import * as MattermostForm from "../integrations/mattermost-form";
import * as MatrixForm from "../integrations/matrix-form";
import * as DiscordForm from "../integrations/discord-form";
<<<<<<< HEAD
import * as TwilioForm from "../integrations/twilio-form";
=======
import * as WecomForm from "../integrations/wecom-form";
import * as WhatsAppForm from "../integrations/whatsapp-form";

>>>>>>> 47cf6298
import { useEffect } from "react";
import { commonMutationErrorHandler } from "@/lib/utils";

const typeFormRegistry = {
  smtp: SmtpForm,
  telegram: TelegramForm,
  webhook: WebhookForm,
  slack: SlackForm,
  ntfy: NtfyForm,
  pagerduty: PagerDutyForm,
  opsgenie: OpsgenieForm,
  google_chat: GoogleChatForm,
  grafana_oncall: GrafanaOncallForm,
  signal: SignalForm,
  gotify: GotifyForm,
  pushover: PushoverForm,
  mattermost: MattermostForm,
  matrix: MatrixForm,
  discord: DiscordForm,
<<<<<<< HEAD
  twilio: TwilioForm,
=======
  wecom: WecomForm,
  whatsapp: WhatsAppForm,
>>>>>>> 47cf6298
};

const notificationSchema = z
  .object({
    name: z.string().min(1, {
      message: "Name is required",
    }),
  })
  .and(
    z.discriminatedUnion("type", [
      SmtpForm.schema,
      TelegramForm.schema,
      WebhookForm.schema,
      SlackForm.schema,
      NtfyForm.schema,
      PagerDutyForm.schema,
      OpsgenieForm.schema,
      GoogleChatForm.schema,
      GrafanaOncallForm.schema,
      SignalForm.schema,
      GotifyForm.schema,
      PushoverForm.schema,
      MattermostForm.schema,
      MatrixForm.schema,
      DiscordForm.schema,
<<<<<<< HEAD
      TwilioForm.schema,
=======
      WecomForm.schema,
      WhatsAppForm.schema,
>>>>>>> 47cf6298
    ] as const)
  );

export type NotificationForm = z.infer<typeof notificationSchema>;

// validate map components
Object.values(typeFormRegistry).forEach((component) => {
  if (typeof component.default !== "function") {
    throw new Error("Type components must be exported as default");
  }
  if (!component.displayName) {
    throw new Error("Type components must have a displayName");
  }
  if (!component.schema) {
    throw new Error("Type components must have a schema");
  }
  if (!component.defaultValues) {
    throw new Error("Type components must have default values");
  }
});

const notificationTypes = Object.keys(typeFormRegistry).map((key) => ({
  label: typeFormRegistry[key as keyof typeof typeFormRegistry].displayName,
  value: key,
}));

export default function CreateEditNotificationChannel({
  onSubmit,
  initialValues = {
    name: "My notification channel",
    ...SmtpForm.defaultValues,
  },
  isLoading = false,
  mode = "create",
}: {
  onSubmit: (data: NotificationForm) => void;
  initialValues?: NotificationForm;
  isLoading?: boolean;
  mode?: "create" | "edit";
}) {
  const baseForm = useForm<NotificationForm>({
    resolver: zodResolver(notificationSchema),
    defaultValues: initialValues,
  });

  const type = baseForm.watch("type");

  const TypeFormComponent =
    typeFormRegistry[type as keyof typeof typeFormRegistry]?.default || null;

  useEffect(() => {
    if (type === initialValues?.type) return;
    if (!type) return;

    const values = baseForm.getValues();
    baseForm.reset({
      ...values,
      ...(typeFormRegistry[type as keyof typeof typeFormRegistry]
        .defaultValues || {}),
    });
  }, [type, baseForm, initialValues?.type]);

  const testNotifierMutation = useMutation({
    ...postNotificationChannelsTestMutation(),
    onSuccess: () => {
      toast.success("Test notification sent successfully");
    },
    onError: commonMutationErrorHandler("Failed to send test notification"),
  });

  // Handle test notification
  function handleTest() {
    const values = baseForm.getValues();
    const { name, type, ...typeConfig } = values;
    testNotifierMutation.mutate({
      body: {
        name,
        type,
        config: JSON.stringify(typeConfig),
        active: true,
        is_default: false,
      },
    });
  }

  return (
    <div className="flex flex-col gap-6 max-w-[600px]">
      <CardTitle className="text-xl">
        {mode === "edit" ? "Edit" : "Create"} Notifier
      </CardTitle>

      <Form {...baseForm}>
        <form
          onSubmit={baseForm.handleSubmit(onSubmit)}
          className="space-y-6 max-w-[600px]"
        >
          <FormItem>
            <FormLabel>Notifier Type</FormLabel>
            <Select
              onValueChange={(val) => {
                if (!val) return;

                baseForm.setValue(
                  "type",
                  val as
                    | "smtp"
                    | "telegram"
                    | "webhook"
                    | "slack"
                    | "ntfy"
                    | "pagerduty"
                    | "signal"
                    | "google_chat"
                    | "grafana_oncall"
                    | "opsgenie"
                    | "gotify"
                    | "pushover"
                    | "mattermost"
                    | "matrix"
                    | "discord"
<<<<<<< HEAD
                    | "twilio"
=======
                    | "wecom"
                    | "whatsapp"
>>>>>>> 47cf6298
                );
              }}
              value={type}
            >
              <FormControl>
                <SelectTrigger>
                  <SelectValue placeholder="Select notifier type" />
                </SelectTrigger>
              </FormControl>
              <SelectContent>
                {notificationTypes.map((item) => (
                  <SelectItem key={item.value} value={item.value}>
                    {item.label}
                  </SelectItem>
                ))}
              </SelectContent>
            </Select>
            <FormMessage />
          </FormItem>

          <FormField
            control={baseForm.control}
            name="name"
            render={({ field }) => (
              <FormItem>
                <FormLabel>Friendly name</FormLabel>
                <FormControl>
                  <Input placeholder="Friendly name" {...field} />
                </FormControl>
                <FormMessage />
              </FormItem>
            )}
          />

          {TypeFormComponent && <TypeFormComponent />}

          <div className="flex gap-2">
            <Button type="submit" disabled={isLoading}>
              {isLoading ? "Saving..." : "Save"}
            </Button>
            <Button
              type="button"
              variant="outline"
              onClick={handleTest}
              disabled={isLoading || testNotifierMutation.isPending}
            >
              {testNotifierMutation.isPending ? "Testing..." : "Test"}
            </Button>
          </div>
        </form>
      </Form>
    </div>
  );
}<|MERGE_RESOLUTION|>--- conflicted
+++ resolved
@@ -37,13 +37,10 @@
 import * as MattermostForm from "../integrations/mattermost-form";
 import * as MatrixForm from "../integrations/matrix-form";
 import * as DiscordForm from "../integrations/discord-form";
-<<<<<<< HEAD
-import * as TwilioForm from "../integrations/twilio-form";
-=======
 import * as WecomForm from "../integrations/wecom-form";
 import * as WhatsAppForm from "../integrations/whatsapp-form";
-
->>>>>>> 47cf6298
+import * as TwilioForm from "../integrations/twilio-form";
+
 import { useEffect } from "react";
 import { commonMutationErrorHandler } from "@/lib/utils";
 
@@ -63,12 +60,9 @@
   mattermost: MattermostForm,
   matrix: MatrixForm,
   discord: DiscordForm,
-<<<<<<< HEAD
-  twilio: TwilioForm,
-=======
   wecom: WecomForm,
   whatsapp: WhatsAppForm,
->>>>>>> 47cf6298
+  twilio: TwilioForm,
 };
 
 const notificationSchema = z
@@ -94,12 +88,9 @@
       MattermostForm.schema,
       MatrixForm.schema,
       DiscordForm.schema,
-<<<<<<< HEAD
-      TwilioForm.schema,
-=======
       WecomForm.schema,
       WhatsAppForm.schema,
->>>>>>> 47cf6298
+      TwilioForm.schema,
     ] as const)
   );
 
@@ -220,12 +211,9 @@
                     | "mattermost"
                     | "matrix"
                     | "discord"
-<<<<<<< HEAD
-                    | "twilio"
-=======
                     | "wecom"
                     | "whatsapp"
->>>>>>> 47cf6298
+                    | "twilio"
                 );
               }}
               value={type}
