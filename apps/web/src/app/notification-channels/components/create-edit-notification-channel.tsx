--- conflicted
+++ resolved
@@ -28,11 +28,8 @@
 import * as SlackForm from "../integrations/slack-form";
 import * as NtfyForm from "../integrations/ntfy-form";
 import * as PagerDutyForm from "../integrations/pagerduty-form";
-<<<<<<< HEAD
 import * as GoogleChatForm from "../integrations/google-chat-form";
-=======
 import * as SignalForm from "../integrations/signal-form";
->>>>>>> 3aac6dcf
 import { useEffect } from "react";
 import { commonMutationErrorHandler } from "@/lib/utils";
 
@@ -43,11 +40,8 @@
   slack: SlackForm,
   ntfy: NtfyForm,
   pagerduty: PagerDutyForm,
-<<<<<<< HEAD
   google_chat: GoogleChatForm,
-=======
   signal: SignalForm,
->>>>>>> 3aac6dcf
 };
 
 const notificationSchema = z
@@ -64,11 +58,8 @@
       SlackForm.schema,
       NtfyForm.schema,
       PagerDutyForm.schema,
-<<<<<<< HEAD
       GoogleChatForm.schema,
-=======
       SignalForm.schema,
->>>>>>> 3aac6dcf
     ] as const)
   );
 
@@ -170,11 +161,7 @@
             <Select
               onValueChange={(val) => {
                 if (!val) return;
-<<<<<<< HEAD
-                baseForm.setValue("type", val as "smtp" | "telegram" | "webhook" | "slack" | "ntfy" | "pagerduty" | "google_chat");
-=======
-                baseForm.setValue("type", val as "smtp" | "telegram" | "webhook" | "slack" | "ntfy" | "pagerduty" | "signal");
->>>>>>> 3aac6dcf
+                baseForm.setValue("type", val as "smtp" | "telegram" | "webhook" | "slack" | "ntfy" | "pagerduty" | "signal" | "google_chat");
               }}
               value={type}
             >
