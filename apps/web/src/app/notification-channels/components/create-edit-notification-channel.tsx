import { zodResolver } from "@hookform/resolvers/zod";
import {
  Form,
  FormControl,
  FormField,
  FormItem,
  FormLabel,
  FormMessage,
} from "@/components/ui/form";
import { z } from "zod";
import { useForm } from "react-hook-form";
import {
  Select,
  SelectContent,
  SelectItem,
  SelectTrigger,
  SelectValue,
} from "@/components/ui/select";
import { Input } from "@/components/ui/input";
import { CardTitle } from "@/components/ui/card";
import * as SmtpForm from "../integrations/smtp-form";
import { Button } from "@/components/ui/button";
import { postNotificationChannelsTestMutation } from "@/api/@tanstack/react-query.gen";
import { useMutation } from "@tanstack/react-query";
import { toast } from "sonner";
import * as TelegramForm from "../integrations/telegram-form";
import * as WebhookForm from "../integrations/webhook-form";
import * as SlackForm from "../integrations/slack-form";
import * as NtfyForm from "../integrations/ntfy-form";
import * as PagerDutyForm from "../integrations/pagerduty-form";
import * as OpsgenieForm from "../integrations/opsgenie-form";
import * as GoogleChatForm from "../integrations/google-chat-form";
import * as GrafanaOncallForm from "../integrations/grafana-oncall-form";
import * as SignalForm from "../integrations/signal-form";
import * as GotifyForm from "../integrations/gotify-form";
import * as PushoverForm from "../integrations/pushover-form";
import * as MattermostForm from "../integrations/mattermost-form";
import * as MatrixForm from "../integrations/matrix-form";
import * as DiscordForm from "../integrations/discord-form";
<<<<<<< HEAD
import * as SendGridForm from "../integrations/sendgrid-form";
=======
import * as WecomForm from "../integrations/wecom-form";
import * as WhatsAppForm from "../integrations/whatsapp-form";
import * as TwilioForm from "../integrations/twilio-form";

>>>>>>> 1f1d57cd
import { useEffect } from "react";
import { commonMutationErrorHandler } from "@/lib/utils";

const typeFormRegistry = {
  smtp: SmtpForm,
  telegram: TelegramForm,
  webhook: WebhookForm,
  slack: SlackForm,
  ntfy: NtfyForm,
  pagerduty: PagerDutyForm,
  opsgenie: OpsgenieForm,
  google_chat: GoogleChatForm,
  grafana_oncall: GrafanaOncallForm,
  signal: SignalForm,
  gotify: GotifyForm,
  pushover: PushoverForm,
  mattermost: MattermostForm,
  matrix: MatrixForm,
  discord: DiscordForm,
<<<<<<< HEAD
  sendgrid: SendGridForm,
=======
  wecom: WecomForm,
  whatsapp: WhatsAppForm,
  twilio: TwilioForm,
>>>>>>> 1f1d57cd
};

const notificationSchema = z
  .object({
    name: z.string().min(1, {
      message: "Name is required",
    }),
  })
  .and(
    z.discriminatedUnion("type", [
      SmtpForm.schema,
      TelegramForm.schema,
      WebhookForm.schema,
      SlackForm.schema,
      NtfyForm.schema,
      PagerDutyForm.schema,
      OpsgenieForm.schema,
      GoogleChatForm.schema,
      GrafanaOncallForm.schema,
      SignalForm.schema,
      GotifyForm.schema,
      PushoverForm.schema,
      MattermostForm.schema,
      MatrixForm.schema,
      DiscordForm.schema,
<<<<<<< HEAD
      SendGridForm.schema,
=======
      WecomForm.schema,
      WhatsAppForm.schema,
      TwilioForm.schema,
>>>>>>> 1f1d57cd
    ] as const)
  );

export type NotificationForm = z.infer<typeof notificationSchema>;

// validate map components
Object.values(typeFormRegistry).forEach((component) => {
  if (typeof component.default !== "function") {
    throw new Error("Type components must be exported as default");
  }
  if (!component.displayName) {
    throw new Error("Type components must have a displayName");
  }
  if (!component.schema) {
    throw new Error("Type components must have a schema");
  }
  if (!component.defaultValues) {
    throw new Error("Type components must have default values");
  }
});

const notificationTypes = Object.keys(typeFormRegistry).map((key) => ({
  label: typeFormRegistry[key as keyof typeof typeFormRegistry].displayName,
  value: key,
}));

export default function CreateEditNotificationChannel({
  onSubmit,
  initialValues = {
    name: "My notification channel",
    ...SmtpForm.defaultValues,
  },
  isLoading = false,
  mode = "create",
}: {
  onSubmit: (data: NotificationForm) => void;
  initialValues?: NotificationForm;
  isLoading?: boolean;
  mode?: "create" | "edit";
}) {
  const baseForm = useForm<NotificationForm>({
    resolver: zodResolver(notificationSchema),
    defaultValues: initialValues,
  });

  const type = baseForm.watch("type");

  const TypeFormComponent =
    typeFormRegistry[type as keyof typeof typeFormRegistry]?.default || null;

  useEffect(() => {
    if (type === initialValues?.type) return;
    if (!type) return;

    const values = baseForm.getValues();
    baseForm.reset({
      ...values,
      ...(typeFormRegistry[type as keyof typeof typeFormRegistry]
        .defaultValues || {}),
    });
  }, [type, baseForm, initialValues?.type]);

  const testNotifierMutation = useMutation({
    ...postNotificationChannelsTestMutation(),
    onSuccess: () => {
      toast.success("Test notification sent successfully");
    },
    onError: commonMutationErrorHandler("Failed to send test notification"),
  });

  // Handle test notification
  function handleTest() {
    const values = baseForm.getValues();
    const { name, type, ...typeConfig } = values;
    testNotifierMutation.mutate({
      body: {
        name,
        type,
        config: JSON.stringify(typeConfig),
        active: true,
        is_default: false,
      },
    });
  }

  return (
    <div className="flex flex-col gap-6 max-w-[600px]">
      <CardTitle className="text-xl">
        {mode === "edit" ? "Edit" : "Create"} Notifier
      </CardTitle>

      <Form {...baseForm}>
        <form
          onSubmit={baseForm.handleSubmit(onSubmit)}
          className="space-y-6 max-w-[600px]"
        >
          <FormItem>
            <FormLabel>Notifier Type</FormLabel>
            <Select
              onValueChange={(val) => {
                if (!val) return;

                baseForm.setValue(
                  "type",
                  val as
                    | "smtp"
                    | "telegram"
                    | "webhook"
                    | "slack"
                    | "ntfy"
                    | "pagerduty"
                    | "signal"
                    | "google_chat"
                    | "grafana_oncall"
                    | "opsgenie"
                    | "gotify"
                    | "pushover"
                    | "mattermost"
                    | "matrix"
                    | "discord"
                    | "wecom"
                    | "whatsapp"
                    | "twilio"
                );
              }}
              value={type}
            >
              <FormControl>
                <SelectTrigger>
                  <SelectValue placeholder="Select notifier type" />
                </SelectTrigger>
              </FormControl>
              <SelectContent>
                {notificationTypes.map((item) => (
                  <SelectItem key={item.value} value={item.value}>
                    {item.label}
                  </SelectItem>
                ))}
              </SelectContent>
            </Select>
            <FormMessage />
          </FormItem>

          <FormField
            control={baseForm.control}
            name="name"
            render={({ field }) => (
              <FormItem>
                <FormLabel>Friendly name</FormLabel>
                <FormControl>
                  <Input placeholder="Friendly name" {...field} />
                </FormControl>
                <FormMessage />
              </FormItem>
            )}
          />

          {TypeFormComponent && <TypeFormComponent />}

          <div className="flex gap-2">
            <Button type="submit" disabled={isLoading}>
              {isLoading ? "Saving..." : "Save"}
            </Button>
            <Button
              type="button"
              variant="outline"
              onClick={handleTest}
              disabled={isLoading || testNotifierMutation.isPending}
            >
              {testNotifierMutation.isPending ? "Testing..." : "Test"}
            </Button>
          </div>
        </form>
      </Form>
    </div>
  );
}<|MERGE_RESOLUTION|>--- conflicted
+++ resolved
@@ -37,14 +37,11 @@
 import * as MattermostForm from "../integrations/mattermost-form";
 import * as MatrixForm from "../integrations/matrix-form";
 import * as DiscordForm from "../integrations/discord-form";
-<<<<<<< HEAD
-import * as SendGridForm from "../integrations/sendgrid-form";
-=======
 import * as WecomForm from "../integrations/wecom-form";
 import * as WhatsAppForm from "../integrations/whatsapp-form";
 import * as TwilioForm from "../integrations/twilio-form";
-
->>>>>>> 1f1d57cd
+import * as SendGridForm from "../integrations/sendgrid-form";
+
 import { useEffect } from "react";
 import { commonMutationErrorHandler } from "@/lib/utils";
 
@@ -64,13 +61,10 @@
   mattermost: MattermostForm,
   matrix: MatrixForm,
   discord: DiscordForm,
-<<<<<<< HEAD
-  sendgrid: SendGridForm,
-=======
   wecom: WecomForm,
   whatsapp: WhatsAppForm,
   twilio: TwilioForm,
->>>>>>> 1f1d57cd
+  sendgrid: SendGridForm,
 };
 
 const notificationSchema = z
@@ -96,13 +90,10 @@
       MattermostForm.schema,
       MatrixForm.schema,
       DiscordForm.schema,
-<<<<<<< HEAD
-      SendGridForm.schema,
-=======
       WecomForm.schema,
       WhatsAppForm.schema,
       TwilioForm.schema,
->>>>>>> 1f1d57cd
+      SendGridForm.schema,
     ] as const)
   );
 
@@ -226,6 +217,7 @@
                     | "wecom"
                     | "whatsapp"
                     | "twilio"
+                    | "sendgrid"
                 );
               }}
               value={type}
