--- conflicted
+++ resolved
@@ -32,12 +32,9 @@
 import * as GoogleChatForm from "../integrations/google-chat-form";
 import * as GrafanaOncallForm from "../integrations/grafana-oncall-form";
 import * as SignalForm from "../integrations/signal-form";
-<<<<<<< HEAD
 import * as GotifyForm from "../integrations/gotify-form";
-=======
 import * as MattermostForm from "../integrations/mattermost-form";
 import * as MatrixForm from "../integrations/matrix-form";
->>>>>>> 4bb7adf9
 import { useEffect } from "react";
 import { commonMutationErrorHandler } from "@/lib/utils";
 
@@ -52,12 +49,9 @@
   google_chat: GoogleChatForm,
   grafana_oncall: GrafanaOncallForm,
   signal: SignalForm,
-<<<<<<< HEAD
   gotify: GotifyForm,
-=======
   mattermost: MattermostForm,
   matrix: MatrixForm,
->>>>>>> 4bb7adf9
 };
 
 const notificationSchema = z
@@ -78,12 +72,9 @@
       GoogleChatForm.schema,
       GrafanaOncallForm.schema,
       SignalForm.schema,
-<<<<<<< HEAD
       GotifyForm.schema,
-=======
       MattermostForm.schema,
       MatrixForm.schema,
->>>>>>> 4bb7adf9
     ] as const)
   );
 
@@ -199,12 +190,9 @@
                     | "google_chat"
                     | "grafana_oncall"
                     | "opsgenie"
-<<<<<<< HEAD
                     | "gotify"
-=======
                     | "mattermost"
                     | "matrix"
->>>>>>> 4bb7adf9
                 );
               }}
               value={type}
