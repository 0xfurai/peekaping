--- conflicted
+++ resolved
@@ -28,13 +28,10 @@
 import * as SlackForm from "../integrations/slack-form";
 import * as NtfyForm from "../integrations/ntfy-form";
 import * as PagerDutyForm from "../integrations/pagerduty-form";
-<<<<<<< HEAD
 import * as OpsgenieForm from "../integrations/opsgenie-form";
-=======
 import * as GoogleChatForm from "../integrations/google-chat-form";
 import * as GrafanaOncallForm from "../integrations/grafana-oncall-form";
 import * as SignalForm from "../integrations/signal-form";
->>>>>>> 9d7ef058
 import { useEffect } from "react";
 import { commonMutationErrorHandler } from "@/lib/utils";
 
@@ -45,13 +42,10 @@
   slack: SlackForm,
   ntfy: NtfyForm,
   pagerduty: PagerDutyForm,
-<<<<<<< HEAD
   opsgenie: OpsgenieForm,
-=======
   google_chat: GoogleChatForm,
   grafana_oncall: GrafanaOncallForm,
   signal: SignalForm,
->>>>>>> 9d7ef058
 };
 
 const notificationSchema = z
@@ -68,13 +62,10 @@
       SlackForm.schema,
       NtfyForm.schema,
       PagerDutyForm.schema,
-<<<<<<< HEAD
       OpsgenieForm.schema,
-=======
       GoogleChatForm.schema,
       GrafanaOncallForm.schema,
       SignalForm.schema,
->>>>>>> 9d7ef058
     ] as const)
   );
 
@@ -176,9 +167,7 @@
             <Select
               onValueChange={(val) => {
                 if (!val) return;
-<<<<<<< HEAD
-                baseForm.setValue("type", val as "smtp" | "telegram" | "webhook" | "slack" | "ntfy" | "pagerduty" | "opsgenie");
-=======
+
                 baseForm.setValue(
                   "type",
                   val as
@@ -191,8 +180,8 @@
                     | "signal"
                     | "google_chat"
                     | "grafana_oncall"
+                    | "opsgenie"
                 );
->>>>>>> 9d7ef058
               }}
               value={type}
             >
