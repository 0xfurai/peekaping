--- conflicted
+++ resolved
@@ -32,17 +32,8 @@
 	DBPass string `env:"DB_PASS"`                           // validated in validateCustomRules
 	DBType string `env:"DB_TYPE" validate:"required,db_type"`
 
-<<<<<<< HEAD
-	Mode string `env:"MODE" validate:"required,oneof=dev prod test" default:"dev"`
-=======
-	AccessTokenExpiresIn  time.Duration `env:"ACCESS_TOKEN_EXPIRED_IN" validate:"duration_min=1m" default:"15m"`
-	AccessTokenSecretKey  string        `env:"ACCESS_TOKEN_SECRET_KEY" validate:"required,min=16"`
-	RefreshTokenExpiresIn time.Duration `env:"REFRESH_TOKEN_EXPIRED_IN" validate:"duration_min=1m" default:"720h"`
-	RefreshTokenSecretKey string        `env:"REFRESH_TOKEN_SECRET_KEY" validate:"required,min=16"`
-
 	Mode     string `env:"MODE" validate:"required,oneof=dev prod test" default:"dev"`
 	LogLevel string `env:"LOG_LEVEL" validate:"omitempty,log_level" default:"info"`
->>>>>>> 2a0701db
 
 	Timezone string `env:"TZ" validate:"required" default:"UTC"`
 }
