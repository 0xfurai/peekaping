--- conflicted
+++ resolved
@@ -2,19 +2,12 @@
   "name": "server",
   "dependencies": {},
   "scripts": {
-<<<<<<< HEAD
-    "dev:api": "nodemon --watch './**/*' -e go,html --signal SIGTERM --exec \"go run ./cmd/api\"",
-    "dev:producer": "nodemon --watch './**/*' -e go,html --signal SIGTERM --exec \"go run ./cmd/producer\"",
-    "dev:worker": "nodemon --watch './**/*' -e go,html --signal SIGTERM --exec \"go run ./cmd/worker\"",
-    "dev:ingester": "nodemon --watch './**/*' -e go,html --signal SIGTERM --exec \"go run ./cmd/ingester\"",
-    "docs:watch": "nodemon --watch './**/*' --ignore docs -e go --exec \"swag init -d src\"",
-    "build": "go build -o dist/server ./cmd/server",
-=======
-    "dev": "pnpm dev:watch",
-    "dev:watch": "nodemon --watch './**/*' -e go,html --signal SIGTERM --exec \"../../scripts/tool.sh go run ./src\"",
+    "dev:api": "nodemon --watch './**/*' -e go,html --signal SIGTERM --exec \"../../scripts/tool.sh go run ./cmd/api\"",
+    "dev:producer": "nodemon --watch './**/*' -e go,html --signal SIGTERM --exec \"../../scripts/tool.sh go run ./cmd/producer\"",
+    "dev:worker": "nodemon --watch './**/*' -e go,html --signal SIGTERM --exec \"../../scripts/tool.sh go run ./cmd/worker\"",
+    "dev:ingester": "nodemon --watch './**/*' -e go,html --signal SIGTERM --exec \"../../scripts/tool.sh go run ./cmd/ingester\"",
     "docs:watch": "nodemon --watch './**/*' --ignore docs -e go --exec \"../../scripts/tool.sh go swag init -d src\"",
-    "build": "../../scripts/tool.sh go build -o dist/server ./src",
->>>>>>> c0b733cd
+    "build": "../../scripts/tool.sh go build -o dist/server ./cmd/server",
     "build:docker": "docker build -t peekaping/server:latest ."
   }
 }