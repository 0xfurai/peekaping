# Peekaping 🚀

![License](https://img.shields.io/badge/license-MIT-blue.svg)
![Go](https://img.shields.io/badge/go-%23007d9c.svg?style=flat&logo=go&logoColor=white)
![React](https://img.shields.io/badge/react-%2320232a.svg?style=flat&logo=react&logoColor=%2361dafb)
![TypeScript](https://img.shields.io/badge/typescript-%23007acc.svg?style=flat&logo=typescript&logoColor=white)
![MongoDB](https://img.shields.io/badge/mongodb-4ea94b.svg?style=flat&logo=mongodb&logoColor=white)
![PostgreSQL](https://img.shields.io/badge/postgresql-%23336791.svg?style=flat&logo=postgresql&logoColor=white)
![SQLite](https://img.shields.io/badge/sqlite-%2307405e.svg?style=flat&logo=sqlite&logoColor=white)
![Docker Pulls](https://img.shields.io/docker/pulls/0xfurai/peekaping-web)


**A modern, self-hosted uptime monitoring solution**

Peekaping is a powerful, feature-rich uptime monitoring system similar to Uptime Kuma, built with Go and React. Monitor your websites, APIs, and services with real-time notifications, beautiful status pages, and comprehensive analytics.

##  Live Demo

Want to see Peekaping in action? Try our live demo:

🔗 **[demo.peekaping.com](https://demo.peekaping.com)**

## 📚 Documentation

For detailed setup instructions, configuration options, and guides:

🔗 **[docs.peekaping.com](https://docs.peekaping.com)**

## ⚠️ Beta Status

**Peekaping is currently in beta and actively being developed.** While I am excited to share this project with the community, please note that:

- The software is still undergoing testing and refinement
- Some features may be incomplete or subject to change
- I recommend testing in non-production environments first
- Please report any issues you encounter - your feedback helps us improve!

We encourage you to try Peekaping and provide feedback, but please use it at your own discretion. Your testing and feedback are invaluable to making Peekaping production-ready! 🚀

## Quick start (docker + SQLite)
```bash
docker run -d --rm --restart=always \
  -p 8383:8383 \
  -e DB_NAME=/app/data/peekaping.db \
  -e ACCESS_TOKEN_SECRET_KEY=test_access_token_secret_key_16_characters_long \
  -e REFRESH_TOKEN_SECRET_KEY=test_refresh_token_secret_key_16_characters_long \
  -v $(pwd)/.data/sqlite:/app/data \
  0xfurai/peekaping-bundle-sqlite:latest
```
[Docker + SQLite Setup](https://docs.peekaping.com/self-hosting/docker-with-sqlite)

Peekaping also support [PostgreSQL Setup](https://docs.peekaping.com/self-hosting/docker-with-postgres) and [MongoDB Setup](https://docs.peekaping.com/self-hosting/docker-with-mongo). Read docs for more guidance

## 💡 Motivation

Peekaping is designed as a modern alternative to Uptime Kuma, built with a focus on **strongly typed architecture** and **extensibility**. Our server is written in Go, a fast and efficient language that enables a small footprint while maintaining high performance. The codebase is structured for easy extensibility, allowing developers to seamlessly add new notification channels, monitor types, and even swap out the database layer without major refactoring.

The client-side application is also strongly typed and built with modern React patterns, making it equally extensible and maintainable. This combination of type safety, performance, and modular design makes Peekaping an ideal choice for teams who need a reliable, customizable uptime monitoring solution.

![Peekaping Dashboard](./pictures/monitor.png)

## 📡 Stay in the Loop

I share quick tips, dev-logs, and behind-the-scenes updates on&nbsp;Twitter.
If you enjoy this project, come say hi &amp; follow along!

[![Follow me on X](https://img.shields.io/twitter/follow/your_handle?label=Follow&style=social)](https://x.com/0xfurai)

## Development roadmap

### General
- [ ] Login bruteforce protection
- [ ] Add ability to set custom domain for status pages
- [ ] Incidents
- [ ] Certificate expiration check
- [ ] Badges
- [ ] Multi user
- [ ] Add support for Homepage (in progress)

### Monitors
- [x] MQTT
- [x] RabbitMQ
<<<<<<< HEAD
- [ ] Kafka Producer
- [x] Microsoft SQL Server
=======
- [x] Kafka Producer
- [ ] Microsoft SQL Server
>>>>>>> 47a354ed
- [x] PostgreSQL
- [x] MySQL/MariaDB
- [x] MongoDB
- [x] Redis

### Notification channels
- [x] Discord
- [ ] Microsoft Teams
- [ ] Twilio
- [ ] WhatsApp (WAHA)
- [ ] WhatsApp (Whapi)
- [ ] WeCom (企业微信群机器人)
- [ ] CallMeBot (WhatsApp, Telegram Call, Facebook Messanger)
- [ ] LINE Messenger
- [ ] LINE Notify
- [ ] SendGrid
- [ ] AliyunSMS (阿里云短信服务)
- [ ] DingDing (钉钉)
- [ ] Pushbullet
- [ ] ClickSend SMS
- [ ] PagerTree
- [ ] Rocket.Chat

![Alt](https://repobeats.axiom.co/api/embed/747c845fe0118082b51a1ab2fc6f8a4edd73c016.svg "Repobeats analytics image")

## 🤝 Contributing

We welcome contributions! Please:

1. Fork the repository
2. Create a feature branch
3. Make your changes
4. Add tests if applicable
5. Submit a pull request


## 📝 License

This project is licensed under the MIT License - see the [LICENSE](LICENSE) file for details.

## 🙏 Acknowledgments

- Inspired by [Uptime Kuma](https://github.com/louislam/uptime-kuma)
- Built with amazing open-source technologies
- Thanks to all contributors and users

## 📞 Support

- **Issues**: Report bugs and request features via GitHub Issues
---

**Made with ❤️ by the Peekaping team**<|MERGE_RESOLUTION|>--- conflicted
+++ resolved
@@ -80,13 +80,8 @@
 ### Monitors
 - [x] MQTT
 - [x] RabbitMQ
-<<<<<<< HEAD
-- [ ] Kafka Producer
+- [x] Kafka Producer
 - [x] Microsoft SQL Server
-=======
-- [x] Kafka Producer
-- [ ] Microsoft SQL Server
->>>>>>> 47a354ed
 - [x] PostgreSQL
 - [x] MySQL/MariaDB
 - [x] MongoDB
